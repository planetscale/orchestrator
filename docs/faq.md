--- conflicted
+++ resolved
@@ -62,10 +62,6 @@
 
 ### Does orchestrator support MySQL Group Replication?
 
-<<<<<<< HEAD
-
-=======
->>>>>>> cf2b55ee
 Partially. Replication groups in single primary mode are somewhat supported under MySQL 8.0. The extent of the support 
 so far is:
 
