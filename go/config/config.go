--- conflicted
+++ resolved
@@ -64,13 +64,9 @@
 	MySQLOrchestratorUseMutualTLS                bool     // Turn on TLS authentication with the Orchestrator MySQL instance
 	MySQLConnectTimeoutSeconds                   int      // Number of seconds before connection is aborted (driver-side)
 	MySQLOrchestratorReadTimeoutSeconds          int      // Number of seconds before backend mysql read operation is aborted (driver-side)
-<<<<<<< HEAD
 	MySQLDiscoveryReadTimeoutSeconds             int      // Number of seconds before topology mysql read operation is aborted (driver-side). Used for discovery queries.
 	MySQLTopologyReadTimeoutSeconds              int      // Number of seconds before topology mysql read operation is aborted (driver-side). Used for all but discovery queries.
-=======
-	MySQLTopologyReadTimeoutSeconds              int      // Number of seconds before topology mysql read operation is aborted (driver-side)
 	MySQLInterpolateParams                       bool     // Do not use sql prepare statement if true
->>>>>>> 57996baf
 	DefaultInstancePort                          int      // In case port was not specified on command line
 	SlaveLagQuery                                string   // custom query to check on slave lg (e.g. heartbeat table)
 	SlaveStartPostWaitMilliseconds               int      // Time to wait after START SLAVE before re-readong instance (give slave chance to connect to master)
@@ -225,13 +221,9 @@
 		MySQLOrchestratorUseMutualTLS:                false,
 		MySQLConnectTimeoutSeconds:                   2,
 		MySQLOrchestratorReadTimeoutSeconds:          30,
-<<<<<<< HEAD
 		MySQLDiscoveryReadTimeoutSeconds:             10,
 		MySQLTopologyReadTimeoutSeconds:              600,
-=======
-		MySQLTopologyReadTimeoutSeconds:              10,
 		MySQLInterpolateParams:                       false,
->>>>>>> 57996baf
 		DefaultInstancePort:                          3306,
 		InstancePollSeconds:                          5,
 		ReadLongRunningQueries:                       true,
