--- conflicted
+++ resolved
@@ -781,7 +781,6 @@
 		) ENGINE=InnoDB DEFAULT CHARSET=ascii
 	`,
 	`
-<<<<<<< HEAD
 		CREATE TABLE IF NOT EXISTS raft_store (
 			store_id bigint unsigned not null auto_increment,
 			store_key varbinary(512) not null,
@@ -820,13 +819,14 @@
 		  analysis_timestamp timestamp NOT NULL DEFAULT CURRENT_TIMESTAMP,
 		  analysis varchar(128) NOT NULL,
 		  PRIMARY KEY (peer, hostname, port)
-=======
+		) ENGINE=InnoDB DEFAULT CHARSET=ascii
+	`,
+  `
 		CREATE TABLE IF NOT EXISTS database_instance_tls (
 			hostname varchar(128) CHARACTER SET ascii NOT NULL,
 			port smallint(5) unsigned NOT NULL,
 			required tinyint unsigned NOT NULL DEFAULT 0,
 			PRIMARY KEY (hostname,port)
->>>>>>> 2cb84742
 		) ENGINE=InnoDB DEFAULT CHARSET=ascii
 	`,
 }
