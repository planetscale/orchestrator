/*
   Copyright 2017 Shlomi Noach, GitHub Inc.

   Licensed under the Apache License, Version 2.0 (the "License");
   you may not use this file except in compliance with the License.
   You may obtain a copy of the License at

       http://www.apache.org/licenses/LICENSE-2.0

   Unless required by applicable law or agreed to in writing, software
   distributed under the License is distributed on an "AS IS" BASIS,
   WITHOUT WARRANTIES OR CONDITIONS OF ANY KIND, either express or implied.
   See the License for the specific language governing permissions and
   limitations under the License.
*/

package db

// generateSQLPatches contains DDLs for patching schema to the latest version.
// Add new statements at the end of the list so they form a changelog.
var generateSQLPatches = []string{
	`
		ALTER TABLE
			database_instance
			ADD COLUMN read_only TINYINT UNSIGNED NOT NULL AFTER version
	`,
	`
		ALTER TABLE
			database_instance
			ADD COLUMN last_sql_error TEXT NOT NULL AFTER exec_master_log_pos
	`,
	`
		ALTER TABLE
			database_instance
			ADD COLUMN last_io_error TEXT NOT NULL AFTER last_sql_error
	`,
	`
		ALTER TABLE
			database_instance
			ADD COLUMN oracle_gtid TINYINT UNSIGNED NOT NULL AFTER slave_io_running
	`,
	`
		ALTER TABLE
			database_instance
			ADD COLUMN mariadb_gtid TINYINT UNSIGNED NOT NULL AFTER oracle_gtid
	`,
	`
		ALTER TABLE
			database_instance
			ADD COLUMN relay_log_file varchar(128) CHARACTER SET ascii NOT NULL AFTER exec_master_log_pos
	`,
	`
		ALTER TABLE
			database_instance
			ADD COLUMN relay_log_pos bigint unsigned NOT NULL AFTER relay_log_file
	`,
	`
		DROP INDEX master_host_port_idx ON database_instance
	`,
	`
		ALTER TABLE
			database_instance
			ADD INDEX master_host_port_idx_database_instance (master_host, master_port)
	`,
	`
		ALTER TABLE
			database_instance
			ADD COLUMN pseudo_gtid TINYINT UNSIGNED NOT NULL AFTER mariadb_gtid
	`,
	`
		ALTER TABLE
			database_instance
			ADD COLUMN replication_depth TINYINT UNSIGNED NOT NULL AFTER cluster_name
	`,
	`
		ALTER TABLE
			database_instance
			ADD COLUMN has_replication_filters TINYINT UNSIGNED NOT NULL AFTER slave_io_running
	`,
	`
		ALTER TABLE
			database_instance
			ADD COLUMN data_center varchar(32) CHARACTER SET ascii NOT NULL AFTER cluster_name
	`,
	`
		ALTER TABLE
			database_instance
			ADD COLUMN physical_environment varchar(32) CHARACTER SET ascii NOT NULL AFTER data_center
	`,
	`
		ALTER TABLE
			database_instance_maintenance
			ADD KEY active_timestamp_idx (maintenance_active, begin_timestamp)
	`,
	`
		ALTER TABLE
			database_instance
			ADD COLUMN uptime INT UNSIGNED NOT NULL AFTER last_seen
	`,
	`
		ALTER TABLE
			cluster_alias
			ADD UNIQUE KEY alias_uidx (alias)
	`,
	`
		ALTER TABLE
			database_instance
			ADD COLUMN is_co_master TINYINT UNSIGNED NOT NULL AFTER replication_depth
	`,
	`
		ALTER TABLE
			database_instance_maintenance
			ADD KEY active_end_timestamp_idx (maintenance_active, end_timestamp)
	`,
	`
		ALTER TABLE
			database_instance
			ADD COLUMN sql_delay INT UNSIGNED NOT NULL AFTER slave_lag_seconds
	`,
	`
		ALTER TABLE
			topology_recovery
			ADD COLUMN analysis              varchar(128) CHARACTER SET ascii NOT NULL
	`,
	`
		ALTER TABLE
			topology_recovery
			ADD COLUMN cluster_name          varchar(128) CHARACTER SET ascii NOT NULL
	`,
	`
		ALTER TABLE
			topology_recovery
			ADD COLUMN cluster_alias         varchar(128) CHARACTER SET ascii NOT NULL
	`,
	`
		ALTER TABLE
			topology_recovery
			ADD COLUMN count_affected_slaves int unsigned NOT NULL
	`,
	`
		ALTER TABLE
			topology_recovery
			ADD COLUMN slave_hosts text CHARACTER SET ascii NOT NULL
	`,
	`
		ALTER TABLE hostname_unresolve
			ADD COLUMN last_registered TIMESTAMP NOT NULL DEFAULT CURRENT_TIMESTAMP
	`,
	`
		ALTER TABLE hostname_unresolve
			ADD KEY last_registered_idx (last_registered)
	`,
	`
		ALTER TABLE topology_recovery
			ADD KEY cluster_name_in_active_idx (cluster_name, in_active_period)
	`,
	`
		ALTER TABLE topology_recovery
			ADD KEY end_recovery_idx (end_recovery)
	`,
	`
		ALTER TABLE
			database_instance
			ADD COLUMN binlog_server TINYINT UNSIGNED NOT NULL AFTER version
	`,
	`
		ALTER TABLE cluster_domain_name
			ADD COLUMN last_registered TIMESTAMP NOT NULL DEFAULT CURRENT_TIMESTAMP
	`,
	`
		ALTER TABLE cluster_domain_name
			ADD KEY last_registered_idx (last_registered)
	`,
	`
		ALTER TABLE
			database_instance
			ADD COLUMN supports_oracle_gtid TINYINT UNSIGNED NOT NULL AFTER oracle_gtid
	`,
	`
		ALTER TABLE
			database_instance
			ADD COLUMN executed_gtid_set text CHARACTER SET ascii NOT NULL AFTER oracle_gtid
	`,
	`
		ALTER TABLE
			database_instance
			ADD COLUMN server_uuid varchar(64) CHARACTER SET ascii NOT NULL AFTER server_id
	`,
	`
		ALTER TABLE
			database_instance
			ADD COLUMN suggested_cluster_alias varchar(128) CHARACTER SET ascii NOT NULL AFTER cluster_name
	`,
	`
		ALTER TABLE cluster_alias
			ADD COLUMN last_registered TIMESTAMP NOT NULL DEFAULT CURRENT_TIMESTAMP
	`,
	`
		ALTER TABLE cluster_alias
			ADD KEY last_registered_idx (last_registered)
	`,
	`
		ALTER TABLE
			topology_recovery
			ADD COLUMN is_successful TINYINT UNSIGNED NOT NULL DEFAULT 0 AFTER processcing_node_token
	`,
	`
		ALTER TABLE
			topology_recovery
			ADD COLUMN acknowledged TINYINT UNSIGNED NOT NULL DEFAULT 0
	`,
	`
		ALTER TABLE
			topology_recovery
			ADD COLUMN acknowledged_by varchar(128) CHARACTER SET utf8 NOT NULL
	`,
	`
		ALTER TABLE
			topology_recovery
			ADD COLUMN acknowledge_comment text CHARACTER SET utf8 NOT NULL
	`,
	`
		ALTER TABLE
			topology_recovery
			ADD COLUMN participating_instances text CHARACTER SET ascii NOT NULL after slave_hosts
	`,
	`
		ALTER TABLE
			topology_recovery
			ADD COLUMN lost_slaves text CHARACTER SET ascii NOT NULL after participating_instances
	`,
	`
		ALTER TABLE
			topology_recovery
			ADD COLUMN all_errors text CHARACTER SET ascii NOT NULL after lost_slaves
	`,
	`
		ALTER TABLE audit
			ADD COLUMN cluster_name varchar(128) CHARACTER SET ascii NOT NULL DEFAULT '' AFTER port
	`,
	`
		ALTER TABLE candidate_database_instance
			ADD COLUMN priority TINYINT SIGNED NOT NULL DEFAULT 1 comment 'positive promote, nagative unpromotes'
	`,
	`
		ALTER TABLE
			topology_recovery
			ADD COLUMN acknowledged_at TIMESTAMP NULL after acknowledged
	`,
	`
		ALTER TABLE
			topology_recovery
			ADD KEY acknowledged_idx (acknowledged, acknowledged_at)
	`,
	`
		ALTER TABLE
			blocked_topology_recovery
			ADD KEY last_blocked_idx (last_blocked_timestamp)
	`,
	`
		ALTER TABLE candidate_database_instance
			ADD COLUMN promotion_rule enum('must', 'prefer', 'neutral', 'prefer_not', 'must_not') NOT NULL DEFAULT 'neutral'
	`,
	`
		ALTER TABLE node_health /* sqlite3-skip */
			DROP PRIMARY KEY,
			ADD PRIMARY KEY (hostname, token)
	`,
	`
		ALTER TABLE node_health
			ADD COLUMN extra_info varchar(128) CHARACTER SET utf8 NOT NULL
	`,
	`
		ALTER TABLE agent_seed /* sqlite3-skip */
			MODIFY end_timestamp timestamp NOT NULL DEFAULT '1971-01-01 00:00:00'
	`,
	`
		ALTER TABLE active_node /* sqlite3-skip */
			MODIFY last_seen_active timestamp NOT NULL DEFAULT CURRENT_TIMESTAMP
	`,

	`
		ALTER TABLE node_health /* sqlite3-skip */
			MODIFY last_seen_active timestamp NOT NULL DEFAULT CURRENT_TIMESTAMP
	`,
	`
		ALTER TABLE candidate_database_instance /* sqlite3-skip */
			MODIFY last_suggested timestamp NOT NULL DEFAULT CURRENT_TIMESTAMP
	`,
	`
		ALTER TABLE master_position_equivalence /* sqlite3-skip */
			MODIFY last_suggested timestamp NOT NULL DEFAULT CURRENT_TIMESTAMP
	`,
	`
		ALTER TABLE
			database_instance
			ADD COLUMN last_attempted_check TIMESTAMP NOT NULL DEFAULT '1971-01-01 00:00:00' AFTER last_checked
	`,
	`
		ALTER TABLE
			database_instance /* sqlite3-skip */
			MODIFY last_attempted_check TIMESTAMP NOT NULL DEFAULT '1971-01-01 00:00:00'
	`,
	`
		ALTER TABLE
			database_instance_analysis_changelog
			ADD KEY instance_timestamp_idx (hostname, port, analysis_timestamp)
	`,
	`
		ALTER TABLE
			topology_recovery
			ADD COLUMN last_detection_id bigint unsigned NOT NULL
	`,
	`
		ALTER TABLE
			topology_recovery
			ADD KEY last_detection_idx (last_detection_id)
	`,
	`
		ALTER TABLE node_health_history
			ADD COLUMN command varchar(128) CHARACTER SET utf8 NOT NULL
	`,
	`
		ALTER TABLE node_health
			ADD COLUMN command varchar(128) CHARACTER SET utf8 NOT NULL
	`,
	`
		ALTER TABLE database_instance_topology_history
			ADD COLUMN version varchar(128) CHARACTER SET ascii NOT NULL
	`,
	`
		ALTER TABLE
			database_instance
			ADD COLUMN gtid_purged text CHARACTER SET ascii NOT NULL AFTER executed_gtid_set
	`,
	`
		ALTER TABLE
			database_instance_coordinates_history
			ADD COLUMN last_seen timestamp NOT NULL DEFAULT '1971-01-01 00:00:00' AFTER recorded_timestamp
	`,
	`
		ALTER TABLE
			access_token
			ADD COLUMN is_reentrant TINYINT UNSIGNED NOT NULL default 0
	`,
	`
		ALTER TABLE
			access_token
			ADD COLUMN acquired_at timestamp NOT NULL DEFAULT '1971-01-01 00:00:00'
	`,
	`
		ALTER TABLE
			database_instance_pool
			ADD COLUMN registered_at timestamp NOT NULL DEFAULT '1971-01-01 00:00:00'
	`,
	`
		ALTER TABLE
			database_instance
			ADD COLUMN replication_credentials_available TINYINT UNSIGNED NOT NULL
	`,
	`
		ALTER TABLE
			database_instance
			ADD COLUMN has_replication_credentials TINYINT UNSIGNED NOT NULL
	`,
	`
		ALTER TABLE
			database_instance
			ADD COLUMN allow_tls TINYINT UNSIGNED NOT NULL AFTER sql_delay
	`,
	`
		ALTER TABLE
			database_instance
			ADD COLUMN semi_sync_enforced TINYINT UNSIGNED NOT NULL AFTER physical_environment
	`,
	`
		ALTER TABLE
			database_instance
			ADD COLUMN instance_alias varchar(128) CHARACTER SET ascii NOT NULL AFTER physical_environment
	`,
	`
		ALTER TABLE
			topology_recovery
			ADD COLUMN successor_alias varchar(128) DEFAULT NULL
	`,
	`
		ALTER TABLE
			database_instance /* sqlite3-skip */
			MODIFY cluster_name varchar(128) NOT NULL
	`,
	`
		ALTER TABLE
			node_health
			ADD INDEX last_seen_active_idx (last_seen_active)
	`,
	`
		ALTER TABLE
			database_instance_maintenance
			ADD COLUMN processing_node_hostname varchar(128) CHARACTER SET ascii NOT NULL
	`,
	`
		ALTER TABLE
			database_instance_maintenance
			ADD COLUMN processing_node_token varchar(128) NOT NULL
	`,
	`
		ALTER TABLE
			database_instance_maintenance
			ADD COLUMN explicitly_bounded TINYINT UNSIGNED NOT NULL
	`,
	`
		ALTER TABLE node_health_history
			ADD COLUMN app_version varchar(64) CHARACTER SET ascii NOT NULL DEFAULT ""
	`,
	`
		ALTER TABLE node_health
			ADD COLUMN app_version varchar(64) CHARACTER SET ascii NOT NULL DEFAULT ""
	`,
	`
		ALTER TABLE node_health_history /* sqlite3-skip */
			MODIFY app_version varchar(64) CHARACTER SET ascii NOT NULL DEFAULT ""
	`,
	`
		ALTER TABLE node_health /* sqlite3-skip */
			MODIFY app_version varchar(64) CHARACTER SET ascii NOT NULL DEFAULT ""
	`,
	`
		ALTER TABLE
			database_instance
			ADD COLUMN version_comment varchar(128) NOT NULL DEFAULT ''
	`,
	`
		ALTER TABLE active_node
			ADD COLUMN first_seen_active timestamp NOT NULL DEFAULT '1971-01-01 00:00:00'
	`,
	`
		ALTER TABLE node_health
			ADD COLUMN first_seen_active timestamp NOT NULL DEFAULT '1971-01-01 00:00:00'
	`,
	`
		ALTER TABLE database_instance
			ADD COLUMN major_version varchar(16) CHARACTER SET ascii NOT NULL
	`,
	`
		ALTER TABLE
			database_instance
			ADD COLUMN binlog_row_image varchar(16) CHARACTER SET ascii NOT NULL
	`,
	`
		ALTER TABLE topology_recovery
			ADD COLUMN uid varchar(128) CHARACTER SET ascii NOT NULL
	`,
	`
		CREATE INDEX uid_idx_topology_recovery ON topology_recovery(uid)
	`,
	`
		CREATE INDEX recovery_uid_idx_topology_recovery_steps ON topology_recovery_steps(recovery_uid)
	`,
	`
		ALTER TABLE
			database_instance
			ADD COLUMN last_discovery_latency bigint not null
	`,
	`
		CREATE INDEX end_timestamp_idx_database_instance_downtime ON database_instance_downtime(end_timestamp)
	`,
	`
		CREATE INDEX suggested_cluster_alias_idx_database_instance ON database_instance(suggested_cluster_alias)
	`,
	`
		ALTER TABLE
			topology_failure_detection
			ADD COLUMN is_actionable tinyint not null default 0
	`,
	`
		DROP INDEX hostname_port_active_period_uidx_topology_failure_detection ON topology_failure_detection
	`,
	`
		CREATE UNIQUE INDEX host_port_active_recoverable_uidx_topology_failure_detection ON topology_failure_detection (hostname, port, in_active_period, end_active_period_unixtime, is_actionable)
	`,
	`
		ALTER TABLE raft_snapshot
			ADD COLUMN created_at TIMESTAMP NOT NULL DEFAULT CURRENT_TIMESTAMP
	`,
	`
		ALTER TABLE node_health
			ADD COLUMN db_backend varchar(255) CHARACTER SET ascii NOT NULL DEFAULT ""
	`,
	`
		ALTER TABLE node_health
			ADD COLUMN incrementing_indicator bigint not null default 0
	`,
	`
		ALTER TABLE
			database_instance
			ADD COLUMN semi_sync_master_enabled TINYINT UNSIGNED NOT NULL
	`,
	`
		ALTER TABLE
			database_instance
			ADD COLUMN semi_sync_replica_enabled TINYINT UNSIGNED NOT NULL
	`,
	`
		ALTER TABLE
			database_instance
			ADD COLUMN gtid_mode varchar(32) CHARACTER SET ascii NOT NULL
	`,
	`
		ALTER TABLE
			database_instance
			ADD COLUMN last_check_partial_success tinyint unsigned NOT NULL after last_attempted_check
	`,
	`
		ALTER TABLE
			database_instance
			ADD COLUMN master_uuid varchar(64) CHARACTER SET ascii NOT NULL AFTER oracle_gtid
	`,
	`
		ALTER TABLE
			database_instance
			ADD COLUMN gtid_errant text CHARACTER SET ascii NOT NULL AFTER gtid_purged
	`,
	`
		ALTER TABLE
			database_instance
			ADD COLUMN ancestry_uuid text CHARACTER SET ascii NOT NULL AFTER master_uuid
	`,
	`
		ALTER TABLE
			database_instance
			ADD COLUMN replication_sql_thread_state tinyint signed not null default 0 AFTER slave_io_running
	`,
	`
		ALTER TABLE
			database_instance
			ADD COLUMN replication_io_thread_state tinyint signed not null default 0 AFTER replication_sql_thread_state
	`,
	`
		ALTER TABLE
<<<<<<< HEAD
		global_recovery_disable
		ADD COLUMN disabled_time timestamp not null default current_timestamp
	`,
	`
		ALTER TABLE
			global_recovery_disable
			ADD COLUMN expire_time timestamp null
	`,
	`
		ALTER TABLE
			global_recovery_disable
			ADD COLUMN disabled_reason text CHARACTER SET utf8 NOT NULL default ''
=======
		database_instance_tags /* sqlite3-skip */
		DROP PRIMARY KEY,
		ADD PRIMARY KEY (hostname, port, tag_name)
>>>>>>> f4c69ad0
	`,
}<|MERGE_RESOLUTION|>--- conflicted
+++ resolved
@@ -537,7 +537,12 @@
 	`,
 	`
 		ALTER TABLE
-<<<<<<< HEAD
+			database_instance_tags /* sqlite3-skip */
+			DROP PRIMARY KEY,
+			ADD PRIMARY KEY (hostname, port, tag_name)
+	`,
+	`
+		ALTER TABLE
 		global_recovery_disable
 		ADD COLUMN disabled_time timestamp not null default current_timestamp
 	`,
@@ -550,10 +555,5 @@
 		ALTER TABLE
 			global_recovery_disable
 			ADD COLUMN disabled_reason text CHARACTER SET utf8 NOT NULL default ''
-=======
-		database_instance_tags /* sqlite3-skip */
-		DROP PRIMARY KEY,
-		ADD PRIMARY KEY (hostname, port, tag_name)
->>>>>>> f4c69ad0
 	`,
 }