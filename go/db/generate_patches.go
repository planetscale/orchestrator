--- conflicted
+++ resolved
@@ -527,11 +527,6 @@
 	`,
 	`
 		ALTER TABLE
-<<<<<<< HEAD
-			database_instance_tags /* sqlite3-skip */
-			DROP PRIMARY KEY,
-			ADD PRIMARY KEY (hostname, port, tag_name)
-=======
 			database_instance
 			ADD COLUMN replication_sql_thread_state tinyint signed not null default 0 AFTER slave_io_running
 	`,
@@ -539,6 +534,11 @@
 		ALTER TABLE
 			database_instance
 			ADD COLUMN replication_io_thread_state tinyint signed not null default 0 AFTER replication_sql_thread_state
->>>>>>> a2315bb6
+	`,
+	`
+		ALTER TABLE
+		database_instance_tags /* sqlite3-skip */
+		DROP PRIMARY KEY,
+		ADD PRIMARY KEY (hostname, port, tag_name)
 	`,
 }