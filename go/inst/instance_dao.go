--- conflicted
+++ resolved
@@ -1902,11 +1902,7 @@
 				database_instance
 			where
 		    hostname = ? and port = ?
-<<<<<<< HEAD
 			`, instance.Key.Hostname, instance.Key.Port,
-=======
-			`, key.Hostname, key.Port,
->>>>>>> f970c043
 		)
 		if err != nil {
 			return log.Errore(err)
