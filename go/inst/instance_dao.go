/*
   Copyright 2014 Outbrain Inc.

   Licensed under the Apache License, Version 2.0 (the "License");
   you may not use this file except in compliance with the License.
   You may obtain a copy of the License at

       http://www.apache.org/licenses/LICENSE-2.0

   Unless required by applicable law or agreed to in writing, software
   distributed under the License is distributed on an "AS IS" BASIS,
   WITHOUT WARRANTIES OR CONDITIONS OF ANY KIND, either express or implied.
   See the License for the specific language governing permissions and
   limitations under the License.
*/

package inst

import (
	"bytes"
	"database/sql"
	"errors"
	"fmt"
	"regexp"
	"runtime"
	"sort"
	"strconv"
	"strings"
	"sync"
	"time"

	"github.com/openark/golib/log"
	"github.com/openark/golib/math"
	"github.com/openark/golib/sqlutils"
	"github.com/patrickmn/go-cache"
	"github.com/rcrowley/go-metrics"
	"github.com/sjmudd/stopwatch"

	"github.com/github/orchestrator/go/attributes"
	"github.com/github/orchestrator/go/collection"
	"github.com/github/orchestrator/go/config"
	"github.com/github/orchestrator/go/db"
	"github.com/github/orchestrator/go/kv"
	"github.com/github/orchestrator/go/metrics/query"
	"github.com/github/orchestrator/go/util"
)

const (
	backendDBConcurrency       = 20
	retryInstanceFunctionCount = 5
	retryInterval              = 500 * time.Millisecond
	error1045AccessDenied      = "Error 1045: Access denied for user"
	errorConnectionRefused     = "getsockopt: connection refused"
	errorNoSuchHost            = "no such host"
	errorIOTimeout             = "i/o timeout"
)

var instanceReadChan = make(chan bool, backendDBConcurrency)
var instanceWriteChan = make(chan bool, backendDBConcurrency)

// InstancesByCountSlaveHosts is a sortable type for Instance
type InstancesByCountSlaveHosts [](*Instance)

func (this InstancesByCountSlaveHosts) Len() int      { return len(this) }
func (this InstancesByCountSlaveHosts) Swap(i, j int) { this[i], this[j] = this[j], this[i] }
func (this InstancesByCountSlaveHosts) Less(i, j int) bool {
	return len(this[i].SlaveHosts) < len(this[j].SlaveHosts)
}

// instanceKeyInformativeClusterName is a non-authoritative cache; used for auditing or general purpose.
var instanceKeyInformativeClusterName *cache.Cache
var forgetInstanceKeys *cache.Cache
var clusterInjectedPseudoGTIDCache *cache.Cache

var accessDeniedCounter = metrics.NewCounter()
var readTopologyInstanceCounter = metrics.NewCounter()
var readInstanceCounter = metrics.NewCounter()
var writeInstanceCounter = metrics.NewCounter()
var backendWrites = collection.CreateOrReturnCollection("BACKEND_WRITES")

var emptyQuotesRegexp = regexp.MustCompile(`^""$`)

func init() {
	metrics.Register("instance.access_denied", accessDeniedCounter)
	metrics.Register("instance.read_topology", readTopologyInstanceCounter)
	metrics.Register("instance.read", readInstanceCounter)
	metrics.Register("instance.write", writeInstanceCounter)

	go initializeInstanceDao()
}

func initializeInstanceDao() {
	config.WaitForConfigurationToBeLoaded()
	instanceWriteBuffer = make(chan instanceUpdateObject, config.Config.InstanceWriteBufferSize)
	instanceKeyInformativeClusterName = cache.New(time.Duration(config.Config.InstancePollSeconds/2)*time.Second, time.Second)
	forgetInstanceKeys = cache.New(time.Duration(config.Config.InstancePollSeconds*3)*time.Second, time.Second)
	clusterInjectedPseudoGTIDCache = cache.New(time.Minute, time.Second)
	// spin off instance write buffer flushing
	go func() {
		flushTick := time.Tick(time.Duration(config.Config.InstanceFlushIntervalMilliseconds) * time.Millisecond)
		for {
			// it is time to flush
			select {
			case <-flushTick:
				flushInstanceWriteBuffer()
			case <-forceFlushInstanceWriteBuffer:
				flushInstanceWriteBuffer()
			}
		}
	}()
}

// ExecDBWriteFunc chooses how to execute a write onto the database: whether synchronuously or not
func ExecDBWriteFunc(f func() error) error {
	m := query.NewMetric()

	instanceWriteChan <- true
	m.WaitLatency = time.Since(m.Timestamp)

	// catch the exec time and error if there is one
	defer func() {
		if r := recover(); r != nil {
			if _, ok := r.(runtime.Error); ok {
				panic(r)
			}

			if s, ok := r.(string); ok {
				m.Err = errors.New(s)
			} else {
				m.Err = r.(error)
			}
		}
		m.ExecuteLatency = time.Since(m.Timestamp.Add(m.WaitLatency))
		backendWrites.Append(m)
		<-instanceWriteChan // assume this takes no time
	}()
	res := f()
	return res
}

func ExpireTableData(tableName string, timestampColumn string) error {
	query := fmt.Sprintf("delete from %s where %s < NOW() - INTERVAL ? DAY", tableName, timestampColumn)
	writeFunc := func() error {
		_, err := db.ExecOrchestrator(query, config.AuditPurgeDays)
		return err
	}
	return ExecDBWriteFunc(writeFunc)
}

// logReadTopologyInstanceError logs an error, if applicable, for a ReadTopologyInstance operation,
// providing context and hint as for the source of the error. If there's no hint just provide the
// original error.
func logReadTopologyInstanceError(instanceKey *InstanceKey, hint string, err error) error {
	if err == nil {
		return nil
	}
	if !util.ClearToLog("ReadTopologyInstance", instanceKey.StringCode()) {
		return err
	}
	var msg string
	if hint == "" {
		msg = fmt.Sprintf("ReadTopologyInstance(%+v): %+v", *instanceKey, err)
	} else {
		msg = fmt.Sprintf("ReadTopologyInstance(%+v) %+v: %+v",
			*instanceKey,
			strings.Replace(hint, "%", "%%", -1), // escape %
			err)
	}
	return log.Errorf(msg)
}

// ReadTopologyInstance collects information on the state of a MySQL
// server and writes the result synchronously to the orchestrator
// backend.
func ReadTopologyInstance(instanceKey *InstanceKey) (*Instance, error) {
	return ReadTopologyInstanceBufferable(instanceKey, false, nil)
}

func RetryInstanceFunction(f func() (*Instance, error)) (instance *Instance, err error) {
	for i := 0; i < retryInstanceFunctionCount; i++ {
		if instance, err = f(); err == nil {
			return instance, nil
		}
	}
	return instance, err
}

// Is this an error which means that we shouldn't try going more queries for this discovery attempt?
func unrecoverableError(err error) bool {
	contains := []string{
		error1045AccessDenied,
		errorConnectionRefused,
		errorIOTimeout,
		errorNoSuchHost,
	}
	for _, k := range contains {
		if strings.Contains(err.Error(), k) {
			return true
		}
	}
	return false
}

// Check if the instance is a MaxScale binlog server (a proxy not a real
// MySQL server) and also update the resolved hostname
func (instance *Instance) checkMaxScale(db *sql.DB, latency *stopwatch.NamedStopwatch) (isMaxScale bool, resolvedHostname string, err error) {
	if config.Config.SkipMaxScaleCheck {
		return isMaxScale, resolvedHostname, err
	}

	latency.Start("instance")
	err = sqlutils.QueryRowsMap(db, "show variables like 'maxscale%'", func(m sqlutils.RowMap) error {
		if m.GetString("Variable_name") == "MAXSCALE_VERSION" {
			originalVersion := m.GetString("Value")
			if originalVersion == "" {
				originalVersion = m.GetString("value")
			}
			if originalVersion == "" {
				originalVersion = "0.0.0"
			}
			instance.Version = originalVersion + "-maxscale"
			instance.ServerID = 0
			instance.ServerUUID = ""
			instance.Uptime = 0
			instance.Binlog_format = "INHERIT"
			instance.ReadOnly = true
			instance.LogBinEnabled = true
			instance.LogSlaveUpdatesEnabled = true
			resolvedHostname = instance.Key.Hostname
			latency.Start("backend")
			UpdateResolvedHostname(resolvedHostname, resolvedHostname)
			latency.Stop("backend")
			isMaxScale = true
		}
		return nil
	})
	latency.Stop("instance")

	// Detect failed connection attempts and don't report the command
	// we are executing as that might be confusing.
	if err != nil {
		if strings.Contains(err.Error(), error1045AccessDenied) {
			accessDeniedCounter.Inc(1)
		}
		if unrecoverableError(err) {
			logReadTopologyInstanceError(&instance.Key, "", err)
		} else {
			logReadTopologyInstanceError(&instance.Key, "show variables like 'maxscale%'", err)
		}
	}

	return isMaxScale, resolvedHostname, err
}

// expectReplicationThreadsState expects both replication threads to be running, or both to be not running.
// Specifically, it looks for both to be "Yes" or for both to be "No".
func expectReplicationThreadsState(instanceKey *InstanceKey, expectedState ReplicationThreadState) (expectationMet bool, err error) {
	db, err := db.OpenTopology(instanceKey.Hostname, instanceKey.Port)
	if err != nil {
		return false, err
	}
	err = sqlutils.QueryRowsMap(db, "show slave status", func(m sqlutils.RowMap) error {
		ioThreadState := ReplicationThreadStateFromStatus(m.GetString("Slave_IO_Running"))
		sqlThreadState := ReplicationThreadStateFromStatus(m.GetString("Slave_SQL_Running"))

		if ioThreadState == expectedState && sqlThreadState == expectedState {
			expectationMet = true
		}
		return nil
	})
	return expectationMet, err
}

// ReadTopologyInstanceBufferable connects to a topology MySQL instance
// and collects information on the server and its replication state.
// It writes the information retrieved into orchestrator's backend.
// - writes are optionally buffered.
// - timing information can be collected for the stages performed.
func ReadTopologyInstanceBufferable(instanceKey *InstanceKey, bufferWrites bool, latency *stopwatch.NamedStopwatch) (*Instance, error) {
	defer func() {
		if err := recover(); err != nil {
			logReadTopologyInstanceError(instanceKey, "Unexpected, aborting", fmt.Errorf("%+v", err))
		}
	}()

	var waitGroup sync.WaitGroup
	readingStartTime := time.Now()
	instance := NewInstance()
	instanceFound := false
	partialSuccess := false
	foundByShowSlaveHosts := false
	resolvedHostname := ""
	maxScaleMasterHostname := ""
	isMaxScale := false
	isMaxScale110 := false
	slaveStatusFound := false
	var resolveErr error

	if !instanceKey.IsValid() {
		latency.Start("backend")
		if err := UpdateInstanceLastAttemptedCheck(instanceKey); err != nil {
			log.Errorf("ReadTopologyInstanceBufferable: %+v: %v", instanceKey, err)
		}
		latency.Stop("backend")
		return instance, fmt.Errorf("ReadTopologyInstance will not act on invalid instance key: %+v", *instanceKey)
	}

	lastAttemptedCheckTimer := time.AfterFunc(time.Second, func() {
		go UpdateInstanceLastAttemptedCheck(instanceKey)
	})

	latency.Start("instance")
	db, err := db.OpenDiscovery(instanceKey.Hostname, instanceKey.Port)
	latency.Stop("instance")
	if err != nil {
		goto Cleanup
	}

	instance.Key = *instanceKey

	if isMaxScale, resolvedHostname, err = instance.checkMaxScale(db, latency); err != nil {
		// We do not "goto Cleanup" here, although it should be the correct flow.
		// Reason is 5.7's new security feature that requires GRANTs on performance_schema.session_variables.
		// There is a wrong decision making in this design and the migration path to 5.7 will be difficult.
		// I don't want orchestrator to put even more burden on this.
		// If the statement errors, then we are unable to determine that this is maxscale, hence assume it is not.
		// In which case there would be other queries sent to the server that are not affected by 5.7 behavior, and that will fail.

		// Certain errors are not recoverable (for this discovery process) so it's fine to go to Cleanup
		if unrecoverableError(err) {
			goto Cleanup
		}
	}

	latency.Start("instance")
	if isMaxScale {
		if strings.Contains(instance.Version, "1.1.0") {
			isMaxScale110 = true

			// Buggy buggy maxscale 1.1.0. Reported Master_Host can be corrupted.
			// Therefore we (currently) take @@hostname (which is masquerading as master host anyhow)
			err = db.QueryRow("select @@hostname").Scan(&maxScaleMasterHostname)
			if err != nil {
				goto Cleanup
			}
		}
		if isMaxScale110 {
			// Only this is supported:
			db.QueryRow("select @@server_id").Scan(&instance.ServerID)
		} else {
			db.QueryRow("select @@global.server_id").Scan(&instance.ServerID)
			db.QueryRow("select @@global.server_uuid").Scan(&instance.ServerUUID)
		}
	} else {
		// NOT MaxScale

		// We begin with a few operations we can run concurrently, and which do not depend on anything
		{
			waitGroup.Add(1)
			go func() {
				defer waitGroup.Done()
				var dummy string
				// show global status works just as well with 5.6 & 5.7 (5.7 moves variables to performance_schema)
				err = db.QueryRow("show global status like 'Uptime'").Scan(&dummy, &instance.Uptime)

				if err != nil {
					logReadTopologyInstanceError(instanceKey, "show global status like 'Uptime'", err)

					// We do not "goto Cleanup" here, although it should be the correct flow.
					// Reason is 5.7's new security feature that requires GRANTs on performance_schema.global_variables.
					// There is a wrong decisionmaking in this design and the migration path to 5.7 will be difficult.
					// I don't want orchestrator to put even more burden on this. The 'Uptime' variable is not that important
					// so as to completely fail reading a 5.7 instance.
					// This is supposed to be fixed in 5.7.9
				}
			}()
		}

		var mysqlHostname, mysqlReportHost string
		err = db.QueryRow("select @@global.hostname, ifnull(@@global.report_host, ''), @@global.server_id, @@global.version, @@global.version_comment, @@global.read_only, @@global.binlog_format, @@global.log_bin, @@global.log_slave_updates").Scan(
			&mysqlHostname, &mysqlReportHost, &instance.ServerID, &instance.Version, &instance.VersionComment, &instance.ReadOnly, &instance.Binlog_format, &instance.LogBinEnabled, &instance.LogSlaveUpdatesEnabled)
		if err != nil {
			goto Cleanup
		}
		partialSuccess = true // We at least managed to read something from the server.
		switch strings.ToLower(config.Config.MySQLHostnameResolveMethod) {
		case "none":
			resolvedHostname = instance.Key.Hostname
		case "default", "hostname", "@@hostname":
			resolvedHostname = mysqlHostname
		case "report_host", "@@report_host":
			if mysqlReportHost == "" {
				err = fmt.Errorf("MySQLHostnameResolveMethod configured to use @@report_host but %+v has NULL/empty @@report_host", instanceKey)
				goto Cleanup
			}
			resolvedHostname = mysqlReportHost
		default:
			resolvedHostname = instance.Key.Hostname
		}

		if instance.LogBinEnabled {
			waitGroup.Add(1)
			go func() {
				defer waitGroup.Done()
				err = sqlutils.QueryRowsMap(db, "show master status", func(m sqlutils.RowMap) error {
					var err error
					instance.SelfBinlogCoordinates.LogFile = m.GetString("File")
					instance.SelfBinlogCoordinates.LogPos = m.GetInt64("Position")
					return err
				})
			}()
		}

		{
			waitGroup.Add(1)
			go func() {
				defer waitGroup.Done()
				err = sqlutils.QueryRowsMap(db, "show global status like 'rpl_semi_sync_%_status'", func(m sqlutils.RowMap) error {
					if m.GetString("Variable_name") == "Rpl_semi_sync_master_status" {
						instance.SemiSyncMasterEnabled = (m.GetString("Value") == "ON")
					} else if m.GetString("Variable_name") == "Rpl_semi_sync_slave_status" {
						instance.SemiSyncReplicaEnabled = (m.GetString("Value") == "ON")
					}
					return nil
				})
			}()
		}
		if (instance.IsOracleMySQL() || instance.IsPercona()) && !instance.IsSmallerMajorVersionByString("5.6") {
			waitGroup.Add(1)
			go func() {
				defer waitGroup.Done()
				var masterInfoRepositoryOnTable bool
				// Stuff only supported on Oracle MySQL >= 5.6
				// ...
				// @@gtid_mode only available in Orcale MySQL >= 5.6
				// Previous version just issued this query brute-force, but I don't like errors being issued where they shouldn't.
				_ = db.QueryRow("select @@global.gtid_mode, @@global.server_uuid, @@global.gtid_executed, @@global.gtid_purged, @@global.master_info_repository = 'TABLE', @@global.binlog_row_image").Scan(&instance.GTIDMode, &instance.ServerUUID, &instance.ExecutedGtidSet, &instance.GtidPurged, &masterInfoRepositoryOnTable, &instance.BinlogRowImage)
				if instance.GTIDMode != "" && instance.GTIDMode != "OFF" {
					instance.SupportsOracleGTID = true
				}
				if config.Config.ReplicationCredentialsQuery != "" {
					instance.ReplicationCredentialsAvailable = true
				} else if masterInfoRepositoryOnTable {
					_ = db.QueryRow("select count(*) > 0 and MAX(User_name) != '' from mysql.slave_master_info").Scan(&instance.ReplicationCredentialsAvailable)
				}
			}()
		}
	}
	if resolvedHostname != instance.Key.Hostname {
		latency.Start("backend")
		UpdateResolvedHostname(instance.Key.Hostname, resolvedHostname)
		latency.Stop("backend")
		instance.Key.Hostname = resolvedHostname
	}
	if instance.Key.Hostname == "" {
		err = fmt.Errorf("ReadTopologyInstance: empty hostname (%+v). Bailing out", *instanceKey)
		goto Cleanup
	}
	go ResolveHostnameIPs(instance.Key.Hostname)
	if config.Config.DataCenterPattern != "" {
		if pattern, err := regexp.Compile(config.Config.DataCenterPattern); err == nil {
			match := pattern.FindStringSubmatch(instance.Key.Hostname)
			if len(match) != 0 {
				instance.DataCenter = match[1]
			}
		}
		// This can be overriden by later invocation of DetectDataCenterQuery
	}
	if config.Config.RegionPattern != "" {
		if pattern, err := regexp.Compile(config.Config.RegionPattern); err == nil {
			match := pattern.FindStringSubmatch(instance.Key.Hostname)
			if len(match) != 0 {
				instance.Region = match[1]
			}
		}
		// This can be overriden by later invocation of DetectRegionQuery
	}
	if config.Config.PhysicalEnvironmentPattern != "" {
		if pattern, err := regexp.Compile(config.Config.PhysicalEnvironmentPattern); err == nil {
			match := pattern.FindStringSubmatch(instance.Key.Hostname)
			if len(match) != 0 {
				instance.PhysicalEnvironment = match[1]
			}
		}
		// This can be overriden by later invocation of DetectPhysicalEnvironmentQuery
	}

	instance.ReplicationIOThreadState = ReplicationThreadStateNoThread
	instance.ReplicationSQLThreadState = ReplicationThreadStateNoThread
	err = sqlutils.QueryRowsMap(db, "show slave status", func(m sqlutils.RowMap) error {
		instance.HasReplicationCredentials = (m.GetString("Master_User") != "")
		instance.ReplicationIOThreadState = ReplicationThreadStateFromStatus(m.GetString("Slave_IO_Running"))
		instance.ReplicationSQLThreadState = ReplicationThreadStateFromStatus(m.GetString("Slave_SQL_Running"))
		instance.Slave_IO_Running = instance.ReplicationIOThreadState.IsRunning()
		if isMaxScale110 {
			// Covering buggy MaxScale 1.1.0
			instance.Slave_IO_Running = instance.Slave_IO_Running && (m.GetString("Slave_IO_State") == "Binlog Dump")
		}
		instance.Slave_SQL_Running = instance.ReplicationSQLThreadState.IsRunning()
		instance.ReadBinlogCoordinates.LogFile = m.GetString("Master_Log_File")
		instance.ReadBinlogCoordinates.LogPos = m.GetInt64("Read_Master_Log_Pos")
		instance.ExecBinlogCoordinates.LogFile = m.GetString("Relay_Master_Log_File")
		instance.ExecBinlogCoordinates.LogPos = m.GetInt64("Exec_Master_Log_Pos")
		instance.IsDetached, _ = instance.ExecBinlogCoordinates.ExtractDetachedCoordinates()
		instance.RelaylogCoordinates.LogFile = m.GetString("Relay_Log_File")
		instance.RelaylogCoordinates.LogPos = m.GetInt64("Relay_Log_Pos")
		instance.RelaylogCoordinates.Type = RelayLog
		instance.LastSQLError = emptyQuotesRegexp.ReplaceAllString(strconv.QuoteToASCII(m.GetString("Last_SQL_Error")), "")
		instance.LastIOError = emptyQuotesRegexp.ReplaceAllString(strconv.QuoteToASCII(m.GetString("Last_IO_Error")), "")
		instance.SQLDelay = m.GetUintD("SQL_Delay", 0)
		instance.UsingOracleGTID = (m.GetIntD("Auto_Position", 0) == 1)
		instance.UsingMariaDBGTID = (m.GetStringD("Using_Gtid", "No") != "No")
		instance.MasterUUID = m.GetStringD("Master_UUID", "No")
		instance.HasReplicationFilters = ((m.GetStringD("Replicate_Do_DB", "") != "") || (m.GetStringD("Replicate_Ignore_DB", "") != "") || (m.GetStringD("Replicate_Do_Table", "") != "") || (m.GetStringD("Replicate_Ignore_Table", "") != "") || (m.GetStringD("Replicate_Wild_Do_Table", "") != "") || (m.GetStringD("Replicate_Wild_Ignore_Table", "") != ""))

		masterHostname := m.GetString("Master_Host")
		if isMaxScale110 {
			// Buggy buggy maxscale 1.1.0. Reported Master_Host can be corrupted.
			// Therefore we (currently) take @@hostname (which is masquarading as master host anyhow)
			masterHostname = maxScaleMasterHostname
		}
		masterKey, err := NewResolveInstanceKey(masterHostname, m.GetInt("Master_Port"))
		if err != nil {
			logReadTopologyInstanceError(instanceKey, "NewResolveInstanceKey", err)
		}
		masterKey.Hostname, resolveErr = ResolveHostname(masterKey.Hostname)
		if resolveErr != nil {
			logReadTopologyInstanceError(instanceKey, fmt.Sprintf("ResolveHostname(%q)", masterKey.Hostname), resolveErr)
		}
		instance.MasterKey = *masterKey
		instance.IsDetachedMaster = instance.MasterKey.IsDetached()
		instance.SecondsBehindMaster = m.GetNullInt64("Seconds_Behind_Master")
		if instance.SecondsBehindMaster.Valid && instance.SecondsBehindMaster.Int64 < 0 {
			log.Warningf("Host: %+v, instance.SecondsBehindMaster < 0 [%+v], correcting to 0", instanceKey, instance.SecondsBehindMaster.Int64)
			instance.SecondsBehindMaster.Int64 = 0
		}
		// And until told otherwise:
		instance.SlaveLagSeconds = instance.SecondsBehindMaster

		instance.AllowTLS = (m.GetString("Master_SSL_Allowed") == "Yes")
		// Not breaking the flow even on error
		slaveStatusFound = true
		return nil
	})
	if err != nil {
		goto Cleanup
	}
	if isMaxScale && !slaveStatusFound {
		err = fmt.Errorf("No 'SHOW SLAVE STATUS' output found for a MaxScale instance: %+v", instanceKey)
		goto Cleanup
	}

	if config.Config.ReplicationLagQuery != "" && !isMaxScale {
		waitGroup.Add(1)
		go func() {
			defer waitGroup.Done()
			if err := db.QueryRow(config.Config.ReplicationLagQuery).Scan(&instance.SlaveLagSeconds); err == nil {
				if instance.SlaveLagSeconds.Valid && instance.SlaveLagSeconds.Int64 < 0 {
					log.Warningf("Host: %+v, instance.SlaveLagSeconds < 0 [%+v], correcting to 0", instanceKey, instance.SlaveLagSeconds.Int64)
					instance.SlaveLagSeconds.Int64 = 0
				}
			} else {
				instance.SlaveLagSeconds = instance.SecondsBehindMaster
				logReadTopologyInstanceError(instanceKey, "ReplicationLagQuery", err)
			}
		}()
	}

	instanceFound = true

	// -------------------------------------------------------------------------
	// Anything after this point does not affect the fact the instance is found.
	// No `goto Cleanup` after this point.
	// -------------------------------------------------------------------------

	// Get replicas, either by SHOW SLAVE HOSTS or via PROCESSLIST
	// MaxScale does not support PROCESSLIST, so SHOW SLAVE HOSTS is the only option
	if config.Config.DiscoverByShowSlaveHosts || isMaxScale {
		err := sqlutils.QueryRowsMap(db, `show slave hosts`,
			func(m sqlutils.RowMap) error {
				// MaxScale 1.1 may trigger an error with this command, but
				// also we may see issues if anything on the MySQL server locks up.
				// Consequently it's important to validate the values received look
				// good prior to calling ResolveHostname()
				host := m.GetString("Host")
				port := m.GetIntD("Port", 0)
				if host == "" || port == 0 {
					if isMaxScale && host == "" && port == 0 {
						// MaxScale reports a bad response sometimes so ignore it.
						// - seen in 1.1.0 and 1.4.3.4
						return nil
					}
					// otherwise report the error to the caller
					return fmt.Errorf("ReadTopologyInstance(%+v) 'show slave hosts' returned row with <host,port>: <%v,%v>", instanceKey, host, port)
				}

				replicaKey, err := NewResolveInstanceKey(host, port)
				if err == nil && replicaKey.IsValid() {
					instance.AddReplicaKey(replicaKey)
					foundByShowSlaveHosts = true
				}
				return err
			})

		logReadTopologyInstanceError(instanceKey, "show slave hosts", err)
	}
	if !foundByShowSlaveHosts && !isMaxScale {
		// Either not configured to read SHOW SLAVE HOSTS or nothing was there.
		// Discover by information_schema.processlist
		waitGroup.Add(1)
		go func() {
			defer waitGroup.Done()
			err := sqlutils.QueryRowsMap(db, `
      	select
			host
      	from
      		information_schema.processlist
      	where
          command IN ('Binlog Dump', 'Binlog Dump GTID')
  		`,
				func(m sqlutils.RowMap) error {
					host := m.GetString("host")
					host = host[0:strings.LastIndex(host, ":")]
					cname, resolveErr := ResolveHostname(host)
					if resolveErr != nil {
						logReadTopologyInstanceError(instanceKey, "ResolveHostname: processlist", resolveErr)
					}
					replicaKey := InstanceKey{Hostname: cname, Port: instance.Key.Port}
					instance.AddReplicaKey(&replicaKey)
					return err
				})

			logReadTopologyInstanceError(instanceKey, "processlist", err)
		}()
	}

	if instance.IsNDB() {
		// Discover by ndbinfo about MySQL Cluster SQL nodes
		waitGroup.Add(1)
		go func() {
			defer waitGroup.Done()
			err := sqlutils.QueryRowsMap(db, `
      	select
      		substring(service_URI,9) mysql_host
      	from
      		ndbinfo.processes
      	where
          process_name='mysqld'
  		`,
				func(m sqlutils.RowMap) error {
					cname, resolveErr := ResolveHostname(m.GetString("mysql_host"))
					if resolveErr != nil {
						logReadTopologyInstanceError(instanceKey, "ResolveHostname: ndbinfo", resolveErr)
					}
					replicaKey := InstanceKey{Hostname: cname, Port: instance.Key.Port}
					instance.AddReplicaKey(&replicaKey)
					return err
				})

			logReadTopologyInstanceError(instanceKey, "ndbinfo", err)
		}()
	}

	if config.Config.DetectDataCenterQuery != "" && !isMaxScale {
		waitGroup.Add(1)
		go func() {
			defer waitGroup.Done()
			err := db.QueryRow(config.Config.DetectDataCenterQuery).Scan(&instance.DataCenter)
			logReadTopologyInstanceError(instanceKey, "DetectDataCenterQuery", err)
		}()
	}

	if config.Config.DetectRegionQuery != "" && !isMaxScale {
		waitGroup.Add(1)
		go func() {
			defer waitGroup.Done()
			err := db.QueryRow(config.Config.DetectRegionQuery).Scan(&instance.Region)
			logReadTopologyInstanceError(instanceKey, "DetectRegionQuery", err)
		}()
	}

	if config.Config.DetectPhysicalEnvironmentQuery != "" && !isMaxScale {
		waitGroup.Add(1)
		go func() {
			defer waitGroup.Done()
			err := db.QueryRow(config.Config.DetectPhysicalEnvironmentQuery).Scan(&instance.PhysicalEnvironment)
			logReadTopologyInstanceError(instanceKey, "DetectPhysicalEnvironmentQuery", err)
		}()
	}

	if config.Config.DetectInstanceAliasQuery != "" && !isMaxScale {
		waitGroup.Add(1)
		go func() {
			defer waitGroup.Done()
			err := db.QueryRow(config.Config.DetectInstanceAliasQuery).Scan(&instance.InstanceAlias)
			logReadTopologyInstanceError(instanceKey, "DetectInstanceAliasQuery", err)
		}()
	}

	if config.Config.DetectSemiSyncEnforcedQuery != "" && !isMaxScale {
		waitGroup.Add(1)
		go func() {
			defer waitGroup.Done()
			err := db.QueryRow(config.Config.DetectSemiSyncEnforcedQuery).Scan(&instance.SemiSyncEnforced)
			logReadTopologyInstanceError(instanceKey, "DetectSemiSyncEnforcedQuery", err)
		}()
	}

	{
		latency.Start("backend")
		err = ReadInstanceClusterAttributes(instance)
		latency.Stop("backend")
		logReadTopologyInstanceError(instanceKey, "ReadInstanceClusterAttributes", err)
	}

	{
		// Pseudo GTID
		// Depends on ReadInstanceClusterAttributes above
		instance.UsingPseudoGTID = false
		if config.Config.AutoPseudoGTID {
			var err error
			instance.UsingPseudoGTID, err = isInjectedPseudoGTID(instance.ClusterName)
			log.Errore(err)
		} else if config.Config.DetectPseudoGTIDQuery != "" {
			waitGroup.Add(1)
			go func() {
				defer waitGroup.Done()
				if resultData, err := sqlutils.QueryResultData(db, config.Config.DetectPseudoGTIDQuery); err == nil {
					if len(resultData) > 0 {
						if len(resultData[0]) > 0 {
							if resultData[0][0].Valid && resultData[0][0].String == "1" {
								instance.UsingPseudoGTID = true
							}
						}
					}
				} else {
					logReadTopologyInstanceError(instanceKey, "DetectPseudoGTIDQuery", err)
				}
			}()
		}
	}

	// First read the current PromotionRule from candidate_database_instance.
	{
		latency.Start("backend")
		err = ReadInstancePromotionRule(instance)
		latency.Stop("backend")
		logReadTopologyInstanceError(instanceKey, "ReadInstancePromotionRule", err)
	}
	// Then check if the instance wants to set a different PromotionRule.
	// We'll set it here on their behalf so there's no race between the first
	// time an instance is discovered, and setting a rule like "must_not".
	if config.Config.DetectPromotionRuleQuery != "" && !isMaxScale {
		waitGroup.Add(1)
		go func() {
			defer waitGroup.Done()
			var value string
			err := db.QueryRow(config.Config.DetectPromotionRuleQuery).Scan(&value)
			logReadTopologyInstanceError(instanceKey, "DetectPromotionRuleQuery", err)
			promotionRule, err := ParseCandidatePromotionRule(value)
			logReadTopologyInstanceError(instanceKey, "ParseCandidatePromotionRule", err)
			if err == nil {
				// We need to update candidate_database_instance.
				// We register the rule even if it hasn't changed,
				// to bump the last_suggested time.
				instance.PromotionRule = promotionRule
				err = RegisterCandidateInstance(NewCandidateDatabaseInstance(instanceKey, promotionRule).WithCurrentTime())
				logReadTopologyInstanceError(instanceKey, "RegisterCandidateInstance", err)
			}
		}()
	}

	ReadClusterAliasOverride(instance)
	if !isMaxScale {
		if instance.SuggestedClusterAlias == "" {
			// Only need to do on masters
			if config.Config.DetectClusterAliasQuery != "" {
				clusterAlias := ""
				if err := db.QueryRow(config.Config.DetectClusterAliasQuery).Scan(&clusterAlias); err != nil {
					logReadTopologyInstanceError(instanceKey, "DetectClusterAliasQuery", err)
				} else {
					instance.SuggestedClusterAlias = clusterAlias
				}
			}
		}
		if instance.SuggestedClusterAlias == "" {
			// Not found by DetectClusterAliasQuery...
			// See if a ClusterNameToAlias configuration applies
			if clusterAlias := mappedClusterNameToAlias(instance.ClusterName); clusterAlias != "" {
				instance.SuggestedClusterAlias = clusterAlias
			}
		}
	}
	if instance.ReplicationDepth == 0 && config.Config.DetectClusterDomainQuery != "" && !isMaxScale {
		// Only need to do on masters
		domainName := ""
		if err := db.QueryRow(config.Config.DetectClusterDomainQuery).Scan(&domainName); err != nil {
			domainName = ""
			logReadTopologyInstanceError(instanceKey, "DetectClusterDomainQuery", err)
		}
		if domainName != "" {
			latency.Start("backend")
			err := WriteClusterDomainName(instance.ClusterName, domainName)
			latency.Stop("backend")
			logReadTopologyInstanceError(instanceKey, "WriteClusterDomainName", err)
		}
	}

Cleanup:
	waitGroup.Wait()

	if instanceFound {
		if instance.IsCoMaster {
			// Take co-master into account, and avoid infinite loop
			instance.AncestryUUID = fmt.Sprintf("%s,%s", instance.MasterUUID, instance.ServerUUID)
		} else {
			instance.AncestryUUID = fmt.Sprintf("%s,%s", instance.AncestryUUID, instance.ServerUUID)
		}
		instance.AncestryUUID = strings.Trim(instance.AncestryUUID, ",")
		if instance.ExecutedGtidSet != "" && instance.masterExecutedGtidSet != "" {
			// Compare master & replica GTID sets, but ignore the sets that present the master's UUID.
			// This is because orchestrator may pool master and replica at an inconvenient timing,
			// such that the replica may _seems_ to have more entries than the master, when in fact
			// it's just that the naster's probing is stale.
			redactedExecutedGtidSet, _ := NewOracleGtidSet(instance.ExecutedGtidSet)
			for _, uuid := range strings.Split(instance.AncestryUUID, ",") {
				if uuid != instance.ServerUUID {
					redactedExecutedGtidSet.RemoveUUID(uuid)
				}
				if instance.IsCoMaster && uuid == instance.ServerUUID {
					// If this is a co-master, then this server is likely to show its own generated GTIDs as errant,
					// because its co-master has not applied them yet
					redactedExecutedGtidSet.RemoveUUID(uuid)
				}
			}
			// Avoid querying the database if there's no point:
			if !redactedExecutedGtidSet.IsEmpty() {
				redactedMasterExecutedGtidSet, _ := NewOracleGtidSet(instance.masterExecutedGtidSet)
				redactedMasterExecutedGtidSet.RemoveUUID(instance.MasterUUID)

				db.QueryRow("select gtid_subtract(?, ?)", redactedExecutedGtidSet.String(), redactedMasterExecutedGtidSet.String()).Scan(&instance.GtidErrant)
			}
		}
	}

	latency.Stop("instance")
	readTopologyInstanceCounter.Inc(1)

	if instanceFound {
		instance.LastDiscoveryLatency = time.Since(readingStartTime)
		instance.IsLastCheckValid = true
		instance.IsRecentlyChecked = true
		instance.IsUpToDate = true
		latency.Start("backend")
		if bufferWrites {
			enqueueInstanceWrite(instance, instanceFound, err)
		} else {
			WriteInstance(instance, instanceFound, err)
		}
		lastAttemptedCheckTimer.Stop()
		latency.Stop("backend")
		return instance, nil
	}

	// Something is wrong, could be network-wise. Record that we
	// tried to check the instance. last_attempted_check is also
	// updated on success by writeInstance.
	latency.Start("backend")
	_ = UpdateInstanceLastChecked(&instance.Key, partialSuccess)
	latency.Stop("backend")
	return nil, err
}

// ReadClusterAliasOverride reads and applies SuggestedClusterAlias based on cluster_alias_override
func ReadClusterAliasOverride(instance *Instance) (err error) {
	aliasOverride := ""
	query := `
		select
			alias
		from
			cluster_alias_override
		where
			cluster_name = ?
			`
	err = db.QueryOrchestrator(query, sqlutils.Args(instance.ClusterName), func(m sqlutils.RowMap) error {
		aliasOverride = m.GetString("alias")

		return nil
	})
	if aliasOverride != "" {
		instance.SuggestedClusterAlias = aliasOverride
	}
	return err
}

// ReadInstanceClusterAttributes will return the cluster name for a given instance by looking at its master
// and getting it from there.
// It is a non-recursive function and so-called-recursion is performed upon periodic reading of
// instances.
func ReadInstanceClusterAttributes(instance *Instance) (err error) {
	var masterMasterKey InstanceKey
	var masterClusterName string
	var masterSuggestedClusterAlias string
	var masterReplicationDepth uint
	var ancestryUUID string
	var masterExecutedGtidSet string
	masterDataFound := false

	// Read the cluster_name of the _master_ of our instance, derive it from there.
	query := `
			select
					cluster_name,
					suggested_cluster_alias,
					replication_depth,
					master_host,
					master_port,
					ancestry_uuid,
					executed_gtid_set
				from database_instance
				where hostname=? and port=?
	`
	args := sqlutils.Args(instance.MasterKey.Hostname, instance.MasterKey.Port)

	err = db.QueryOrchestrator(query, args, func(m sqlutils.RowMap) error {
		masterClusterName = m.GetString("cluster_name")
		masterSuggestedClusterAlias = m.GetString("suggested_cluster_alias")
		masterReplicationDepth = m.GetUint("replication_depth")
		masterMasterKey.Hostname = m.GetString("master_host")
		masterMasterKey.Port = m.GetInt("master_port")
		ancestryUUID = m.GetString("ancestry_uuid")
		masterExecutedGtidSet = m.GetString("executed_gtid_set")
		masterDataFound = true
		return nil
	})
	if err != nil {
		return log.Errore(err)
	}

	var replicationDepth uint = 0
	var clusterName string
	if masterDataFound {
		replicationDepth = masterReplicationDepth + 1
		clusterName = masterClusterName
	}
	clusterNameByInstanceKey := instance.Key.StringCode()
	if clusterName == "" {
		// Nothing from master; we set it to be named after the instance itself
		clusterName = clusterNameByInstanceKey
	}

	isCoMaster := false
	if masterMasterKey.Equals(&instance.Key) {
		// co-master calls for special case, in fear of the infinite loop
		isCoMaster = true
		clusterNameByCoMasterKey := instance.MasterKey.StringCode()
		if clusterName != clusterNameByInstanceKey && clusterName != clusterNameByCoMasterKey {
			// Can be caused by a co-master topology failover
			log.Errorf("ReadInstanceClusterAttributes: in co-master topology %s is not in (%s, %s). Forcing it to become one of them", clusterName, clusterNameByInstanceKey, clusterNameByCoMasterKey)
			clusterName = math.TernaryString(instance.Key.SmallerThan(&instance.MasterKey), clusterNameByInstanceKey, clusterNameByCoMasterKey)
		}
		if clusterName == clusterNameByInstanceKey {
			// circular replication. Avoid infinite ++ on replicationDepth
			replicationDepth = 0
			ancestryUUID = ""
		} // While the other stays "1"
	}
	instance.ClusterName = clusterName
	instance.SuggestedClusterAlias = masterSuggestedClusterAlias
	instance.ReplicationDepth = replicationDepth
	instance.IsCoMaster = isCoMaster
	instance.AncestryUUID = ancestryUUID
	instance.masterExecutedGtidSet = masterExecutedGtidSet
	return nil
}

type byNamePort [](*InstanceKey)

func (this byNamePort) Len() int      { return len(this) }
func (this byNamePort) Swap(i, j int) { this[i], this[j] = this[j], this[i] }
func (this byNamePort) Less(i, j int) bool {
	return (this[i].Hostname < this[j].Hostname) ||
		(this[i].Hostname == this[j].Hostname && this[i].Port < this[j].Port)
}

// BulkReadInstance returns a list of all instances from the database
// - I only need the Hostname and Port fields.
// - I must use readInstancesByCondition to ensure all column
//   settings are correct.
func BulkReadInstance() ([](*InstanceKey), error) {
	// no condition (I want all rows) and no sorting (but this is done by Hostname, Port anyway)
	const (
		condition = "1=1"
		orderBy   = ""
	)
	var instanceKeys [](*InstanceKey)

	instances, err := readInstancesByCondition(condition, nil, orderBy)
	if err != nil {
		return nil, fmt.Errorf("BulkReadInstance: %+v", err)
	}

	// update counters if we picked anything up
	if len(instances) > 0 {
		readInstanceCounter.Inc(int64(len(instances)))

		for _, instance := range instances {
			instanceKeys = append(instanceKeys, &instance.Key)
		}
		// sort on orchestrator and not the backend (should be redundant)
		sort.Sort(byNamePort(instanceKeys))
	}

	return instanceKeys, nil
}

func ReadInstancePromotionRule(instance *Instance) (err error) {
	var promotionRule CandidatePromotionRule = NeutralPromoteRule
	query := `
			select
				ifnull(nullif(promotion_rule, ''), 'neutral') as promotion_rule
				from candidate_database_instance
				where hostname=? and port=?
	`
	args := sqlutils.Args(instance.Key.Hostname, instance.Key.Port)

	err = db.QueryOrchestrator(query, args, func(m sqlutils.RowMap) error {
		promotionRule = CandidatePromotionRule(m.GetString("promotion_rule"))
		return nil
	})
	instance.PromotionRule = promotionRule
	return log.Errore(err)
}

// readInstanceRow reads a single instance row from the orchestrator backend database.
func readInstanceRow(m sqlutils.RowMap) *Instance {
	instance := NewInstance()

	instance.Key.Hostname = m.GetString("hostname")
	instance.Key.Port = m.GetInt("port")
	instance.Uptime = m.GetUint("uptime")
	instance.ServerID = m.GetUint("server_id")
	instance.ServerUUID = m.GetString("server_uuid")
	instance.Version = m.GetString("version")
	instance.VersionComment = m.GetString("version_comment")
	instance.ReadOnly = m.GetBool("read_only")
	instance.Binlog_format = m.GetString("binlog_format")
	instance.BinlogRowImage = m.GetString("binlog_row_image")
	instance.LogBinEnabled = m.GetBool("log_bin")
	instance.LogSlaveUpdatesEnabled = m.GetBool("log_slave_updates")
	instance.MasterKey.Hostname = m.GetString("master_host")
	instance.MasterKey.Port = m.GetInt("master_port")
	instance.IsDetachedMaster = instance.MasterKey.IsDetached()
	instance.Slave_SQL_Running = m.GetBool("slave_sql_running")
	instance.Slave_IO_Running = m.GetBool("slave_io_running")
	instance.ReplicationSQLThreadState = ReplicationThreadState(m.GetInt("replication_sql_thread_state"))
	instance.ReplicationIOThreadState = ReplicationThreadState(m.GetInt("replication_io_thread_state"))
	instance.HasReplicationFilters = m.GetBool("has_replication_filters")
	instance.SupportsOracleGTID = m.GetBool("supports_oracle_gtid")
	instance.UsingOracleGTID = m.GetBool("oracle_gtid")
	instance.MasterUUID = m.GetString("master_uuid")
	instance.AncestryUUID = m.GetString("ancestry_uuid")
	instance.ExecutedGtidSet = m.GetString("executed_gtid_set")
	instance.GTIDMode = m.GetString("gtid_mode")
	instance.GtidPurged = m.GetString("gtid_purged")
	instance.GtidErrant = m.GetString("gtid_errant")
	instance.UsingMariaDBGTID = m.GetBool("mariadb_gtid")
	instance.UsingPseudoGTID = m.GetBool("pseudo_gtid")
	instance.SelfBinlogCoordinates.LogFile = m.GetString("binary_log_file")
	instance.SelfBinlogCoordinates.LogPos = m.GetInt64("binary_log_pos")
	instance.ReadBinlogCoordinates.LogFile = m.GetString("master_log_file")
	instance.ReadBinlogCoordinates.LogPos = m.GetInt64("read_master_log_pos")
	instance.ExecBinlogCoordinates.LogFile = m.GetString("relay_master_log_file")
	instance.ExecBinlogCoordinates.LogPos = m.GetInt64("exec_master_log_pos")
	instance.IsDetached, _ = instance.ExecBinlogCoordinates.ExtractDetachedCoordinates()
	instance.RelaylogCoordinates.LogFile = m.GetString("relay_log_file")
	instance.RelaylogCoordinates.LogPos = m.GetInt64("relay_log_pos")
	instance.RelaylogCoordinates.Type = RelayLog
	instance.LastSQLError = m.GetString("last_sql_error")
	instance.LastIOError = m.GetString("last_io_error")
	instance.SecondsBehindMaster = m.GetNullInt64("seconds_behind_master")
	instance.SlaveLagSeconds = m.GetNullInt64("slave_lag_seconds")
	instance.SQLDelay = m.GetUint("sql_delay")
	slaveHostsJSON := m.GetString("slave_hosts")
	instance.ClusterName = m.GetString("cluster_name")
	instance.SuggestedClusterAlias = m.GetString("suggested_cluster_alias")
	instance.DataCenter = m.GetString("data_center")
	instance.Region = m.GetString("region")
	instance.PhysicalEnvironment = m.GetString("physical_environment")
	instance.SemiSyncEnforced = m.GetBool("semi_sync_enforced")
	instance.SemiSyncMasterEnabled = m.GetBool("semi_sync_master_enabled")
	instance.SemiSyncReplicaEnabled = m.GetBool("semi_sync_replica_enabled")
	instance.ReplicationDepth = m.GetUint("replication_depth")
	instance.IsCoMaster = m.GetBool("is_co_master")
	instance.ReplicationCredentialsAvailable = m.GetBool("replication_credentials_available")
	instance.HasReplicationCredentials = m.GetBool("has_replication_credentials")
	instance.IsUpToDate = (m.GetUint("seconds_since_last_checked") <= config.Config.InstancePollSeconds)
	instance.IsRecentlyChecked = (m.GetUint("seconds_since_last_checked") <= config.Config.InstancePollSeconds*5)
	instance.LastSeenTimestamp = m.GetString("last_seen")
	instance.IsLastCheckValid = m.GetBool("is_last_check_valid")
	instance.SecondsSinceLastSeen = m.GetNullInt64("seconds_since_last_seen")
	instance.IsCandidate = m.GetBool("is_candidate")
	instance.PromotionRule = CandidatePromotionRule(m.GetString("promotion_rule"))
	instance.IsDowntimed = m.GetBool("is_downtimed")
	instance.DowntimeReason = m.GetString("downtime_reason")
	instance.DowntimeOwner = m.GetString("downtime_owner")
	instance.DowntimeEndTimestamp = m.GetString("downtime_end_timestamp")
	instance.ElapsedDowntime = time.Second * time.Duration(m.GetInt("elapsed_downtime_seconds"))
	instance.UnresolvedHostname = m.GetString("unresolved_hostname")
	instance.AllowTLS = m.GetBool("allow_tls")
	instance.InstanceAlias = m.GetString("instance_alias")
	instance.LastDiscoveryLatency = time.Duration(m.GetInt64("last_discovery_latency")) * time.Nanosecond

	instance.SlaveHosts.ReadJson(slaveHostsJSON)
	instance.applyFlavorName()

	// problems
	if !instance.IsLastCheckValid {
		instance.Problems = append(instance.Problems, "last_check_invalid")
	} else if !instance.IsRecentlyChecked {
		instance.Problems = append(instance.Problems, "not_recently_checked")
	} else if instance.ReplicationThreadsExist() && !instance.ReplicaRunning() {
		instance.Problems = append(instance.Problems, "not_replicating")
	} else if instance.SlaveLagSeconds.Valid && math.AbsInt64(instance.SlaveLagSeconds.Int64-int64(instance.SQLDelay)) > int64(config.Config.ReasonableReplicationLagSeconds) {
		instance.Problems = append(instance.Problems, "replication_lag")
	}
	if instance.GtidErrant != "" {
		instance.Problems = append(instance.Problems, "errant_gtid")
	}

	return instance
}

// readInstancesByCondition is a generic function to read instances from the backend database
func readInstancesByCondition(condition string, args []interface{}, sort string) ([](*Instance), error) {
	readFunc := func() ([](*Instance), error) {
		instances := [](*Instance){}

		if sort == "" {
			sort = `hostname, port`
		}
		query := fmt.Sprintf(`
		select
			*,
			unix_timestamp() - unix_timestamp(last_checked) as seconds_since_last_checked,
			ifnull(last_checked <= last_seen, 0) as is_last_check_valid,
			unix_timestamp() - unix_timestamp(last_seen) as seconds_since_last_seen,
			candidate_database_instance.last_suggested is not null
				 and candidate_database_instance.promotion_rule in ('must', 'prefer') as is_candidate,
			ifnull(nullif(candidate_database_instance.promotion_rule, ''), 'neutral') as promotion_rule,
			ifnull(unresolved_hostname, '') as unresolved_hostname,
			(database_instance_downtime.downtime_active is not null and ifnull(database_instance_downtime.end_timestamp, now()) > now()) as is_downtimed,
    	ifnull(database_instance_downtime.reason, '') as downtime_reason,
			ifnull(database_instance_downtime.owner, '') as downtime_owner,
			ifnull(unix_timestamp() - unix_timestamp(begin_timestamp), 0) as elapsed_downtime_seconds,
    	ifnull(database_instance_downtime.end_timestamp, '') as downtime_end_timestamp
		from
			database_instance
			left join candidate_database_instance using (hostname, port)
			left join hostname_unresolve using (hostname)
			left join database_instance_downtime using (hostname, port)
		where
			%s
		order by
			%s
			`, condition, sort)

		err := db.QueryOrchestrator(query, args, func(m sqlutils.RowMap) error {
			instance := readInstanceRow(m)
			instances = append(instances, instance)
			return nil
		})
		if err != nil {
			return instances, log.Errore(err)
		}
		err = PopulateInstancesAgents(instances)
		if err != nil {
			return instances, log.Errore(err)
		}
		return instances, err
	}
	instanceReadChan <- true
	instances, err := readFunc()
	<-instanceReadChan
	return instances, err
}

func readInstancesByExactKey(instanceKey *InstanceKey) ([](*Instance), error) {
	condition := `
			hostname = ?
			and port = ?
		`
	return readInstancesByCondition(condition, sqlutils.Args(instanceKey.Hostname, instanceKey.Port), "")
}

// ReadInstance reads an instance from the orchestrator backend database
func ReadInstance(instanceKey *InstanceKey) (*Instance, bool, error) {
	instances, err := readInstancesByExactKey(instanceKey)
	// We know there will be at most one (hostname & port are PK)
	// And we expect to find one
	readInstanceCounter.Inc(1)
	if len(instances) == 0 {
		return nil, false, err
	}
	if err != nil {
		return instances[0], false, err
	}
	return instances[0], true, nil
}

// ReadClusterInstances reads all instances of a given cluster
func ReadClusterInstances(clusterName string) ([](*Instance), error) {
	if strings.Index(clusterName, "'") >= 0 {
		return [](*Instance){}, log.Errorf("Invalid cluster name: %s", clusterName)
	}
	condition := `cluster_name = ?`
	return readInstancesByCondition(condition, sqlutils.Args(clusterName), "")
}

// ReadClusterWriteableMaster returns the/a writeable master of this cluster
// Typically, the cluster name indicates the master of the cluster. However, in circular
// master-master replication one master can assume the name of the cluster, and it is
// not guaranteed that it is the writeable one.
func ReadClusterWriteableMaster(clusterName string) ([](*Instance), error) {
	condition := `
		cluster_name = ?
		and read_only = 0
		and (replication_depth = 0 or is_co_master)
	`
	return readInstancesByCondition(condition, sqlutils.Args(clusterName), "replication_depth asc")
}

// ReadClusterMaster returns the master of this cluster.
// - if the cluster has co-masters, the/a writable one is returned
// - if the cluster has a single master, that master is retuened whether it is read-only or writable.
func ReadClusterMaster(clusterName string) ([](*Instance), error) {
	condition := `
		cluster_name = ?
		and (replication_depth = 0 or is_co_master)
	`
	return readInstancesByCondition(condition, sqlutils.Args(clusterName), "read_only asc, replication_depth asc")
}

// ReadWriteableClustersMasters returns writeable masters of all clusters, but only one
// per cluster, in similar logic to ReadClusterWriteableMaster
func ReadWriteableClustersMasters() (instances [](*Instance), err error) {
	condition := `
		read_only = 0
		and (replication_depth = 0 or is_co_master)
	`
	allMasters, err := readInstancesByCondition(condition, sqlutils.Args(), "cluster_name asc, replication_depth asc")
	if err != nil {
		return instances, err
	}
	visitedClusters := make(map[string]bool)
	for _, instance := range allMasters {
		if !visitedClusters[instance.ClusterName] {
			visitedClusters[instance.ClusterName] = true
			instances = append(instances, instance)
		}
	}
	return instances, err
}

// ReadReplicaInstances reads replicas of a given master
func ReadReplicaInstances(masterKey *InstanceKey) ([](*Instance), error) {
	condition := `
			master_host = ?
			and master_port = ?
		`
	return readInstancesByCondition(condition, sqlutils.Args(masterKey.Hostname, masterKey.Port), "")
}

// ReadReplicaInstancesIncludingBinlogServerSubReplicas returns a list of direct slves including any replicas
// of a binlog server replica
func ReadReplicaInstancesIncludingBinlogServerSubReplicas(masterKey *InstanceKey) ([](*Instance), error) {
	replicas, err := ReadReplicaInstances(masterKey)
	if err != nil {
		return replicas, err
	}
	for _, replica := range replicas {
		replica := replica
		if replica.IsBinlogServer() {
			binlogServerReplicas, err := ReadReplicaInstancesIncludingBinlogServerSubReplicas(&replica.Key)
			if err != nil {
				return replicas, err
			}
			replicas = append(replicas, binlogServerReplicas...)
		}
	}
	return replicas, err
}

// ReadBinlogServerReplicaInstances reads direct replicas of a given master that are binlog servers
func ReadBinlogServerReplicaInstances(masterKey *InstanceKey) ([](*Instance), error) {
	condition := `
			master_host = ?
			and master_port = ?
			and binlog_server = 1
		`
	return readInstancesByCondition(condition, sqlutils.Args(masterKey.Hostname, masterKey.Port), "")
}

// ReadUnseenInstances reads all instances which were not recently seen
func ReadUnseenInstances() ([](*Instance), error) {
	condition := `last_seen < last_checked`
	return readInstancesByCondition(condition, sqlutils.Args(), "")
}

// ReadProblemInstances reads all instances with problems
func ReadProblemInstances(clusterName string) ([](*Instance), error) {
	condition := `
			cluster_name LIKE (CASE WHEN ? = '' THEN '%' ELSE ? END)
			and (
				(last_seen < last_checked)
				or (unix_timestamp() - unix_timestamp(last_checked) > ?)
				or (replication_sql_thread_state not in (-1 ,1))
				or (replication_io_thread_state not in (-1 ,1))
				or (abs(cast(seconds_behind_master as signed) - cast(sql_delay as signed)) > ?)
				or (abs(cast(slave_lag_seconds as signed) - cast(sql_delay as signed)) > ?)
				or (gtid_errant != '')
			)
		`

	args := sqlutils.Args(clusterName, clusterName, config.Config.InstancePollSeconds*5, config.Config.ReasonableReplicationLagSeconds, config.Config.ReasonableReplicationLagSeconds)
	instances, err := readInstancesByCondition(condition, args, "")
	if err != nil {
		return instances, err
	}
	var reportedInstances [](*Instance)
	for _, instance := range instances {
		skip := false
		if instance.IsDowntimed {
			skip = true
		}
		if RegexpMatchPatterns(instance.Key.StringCode(), config.Config.ProblemIgnoreHostnameFilters) {
			skip = true
		}
		if !skip {
			reportedInstances = append(reportedInstances, instance)
		}
	}
	return reportedInstances, nil
}

// SearchInstances reads all instances qualifying for some searchString
func SearchInstances(searchString string) ([](*Instance), error) {
	searchString = strings.TrimSpace(searchString)
	condition := `
			instr(hostname, ?) > 0
			or instr(cluster_name, ?) > 0
			or instr(version, ?) > 0
			or instr(version_comment, ?) > 0
<<<<<<< HEAD
			or instr(
				CASE WHEN INSTR(hostname, ':') THEN concat('[', hostname, ']:', port)
				 	 ELSE concat(hostname, ':', port)
				END,
				?) > 0
=======
			or instr(concat(hostname, ':', port), ?) > 0
			or instr(suggested_cluster_alias, ?) > 0
>>>>>>> 420dad33
			or concat(server_id, '') = ?
			or concat(port, '') = ?
		`
	args := sqlutils.Args(searchString, searchString, searchString, searchString, searchString, searchString, searchString, searchString)
	return readInstancesByCondition(condition, args, `replication_depth asc, num_slave_hosts desc, cluster_name, hostname, port`)
}

// FindInstances reads all instances whose name matches given pattern
func FindInstances(regexpPattern string) (result [](*Instance), err error) {
	result = [](*Instance){}
	r, err := regexp.Compile(regexpPattern)
	if err != nil {
		return result, err
	}
	condition := `1=1`
	unfiltered, err := readInstancesByCondition(condition, sqlutils.Args(), `replication_depth asc, num_slave_hosts desc, cluster_name, hostname, port`)
	if err != nil {
		return unfiltered, err
	}
	for _, instance := range unfiltered {
		if r.MatchString(instance.Key.DisplayString()) {
			result = append(result, instance)
		}
	}
	return result, nil
}

// findFuzzyInstances return instances whose names are like the one given (host & port substrings)
// For example, the given `mydb-3:3306` might find `myhosts-mydb301-production.mycompany.com:3306`
func findFuzzyInstances(fuzzyInstanceKey *InstanceKey) ([](*Instance), error) {
	condition := `
		hostname like concat('%%', ?, '%%')
		and port = ?
	`
	return readInstancesByCondition(condition, sqlutils.Args(fuzzyInstanceKey.Hostname, fuzzyInstanceKey.Port), `replication_depth asc, num_slave_hosts desc, cluster_name, hostname, port`)
}

// ReadFuzzyInstanceKey accepts a fuzzy instance key and expects to return a single, fully qualified,
// known instance key.
func ReadFuzzyInstanceKey(fuzzyInstanceKey *InstanceKey) *InstanceKey {
	if fuzzyInstanceKey == nil {
		return nil
	}
	if fuzzyInstanceKey.IsIPv4() {
		// avoid fuzziness. When looking for 10.0.0.1 we don't want to match 10.0.0.15!
		return nil
	}
	if fuzzyInstanceKey.Hostname != "" {
		// Fuzzy instance search
		if fuzzyInstances, _ := findFuzzyInstances(fuzzyInstanceKey); len(fuzzyInstances) == 1 {
			return &(fuzzyInstances[0].Key)
		}
	}
	return nil
}

// ReadFuzzyInstanceKeyIfPossible accepts a fuzzy instance key and hopes to return a single, fully qualified,
// known instance key, or else the original given key
func ReadFuzzyInstanceKeyIfPossible(fuzzyInstanceKey *InstanceKey) *InstanceKey {
	if instanceKey := ReadFuzzyInstanceKey(fuzzyInstanceKey); instanceKey != nil {
		return instanceKey
	}
	return fuzzyInstanceKey
}

// ReadFuzzyInstance accepts a fuzzy instance key and expects to return a single instance.
// Multiple instances matching the fuzzy keys are not allowed.
func ReadFuzzyInstance(fuzzyInstanceKey *InstanceKey) (*Instance, error) {
	if fuzzyInstanceKey == nil {
		return nil, log.Errorf("ReadFuzzyInstance received nil input")
	}
	if fuzzyInstanceKey.IsIPv4() {
		// avoid fuzziness. When looking for 10.0.0.1 we don't want to match 10.0.0.15!
		instance, _, err := ReadInstance(fuzzyInstanceKey)
		return instance, err
	}
	if fuzzyInstanceKey.Hostname != "" {
		// Fuzzy instance search
		if fuzzyInstances, _ := findFuzzyInstances(fuzzyInstanceKey); len(fuzzyInstances) == 1 {
			return fuzzyInstances[0], nil
		}
	}
	return nil, log.Errorf("Cannot determine fuzzy instance %+v", *fuzzyInstanceKey)
}

// ReadLostInRecoveryInstances returns all instances (potentially filtered by cluster)
// which are currently indicated as downtimed due to being lost during a topology recovery.
func ReadLostInRecoveryInstances(clusterName string) ([](*Instance), error) {
	condition := `
		ifnull(
			database_instance_downtime.downtime_active = 1
			and database_instance_downtime.end_timestamp > now()
			and database_instance_downtime.reason = ?, 0)
		and ? IN ('', cluster_name)
	`
	return readInstancesByCondition(condition, sqlutils.Args(DowntimeLostInRecoveryMessage, clusterName), "cluster_name asc, replication_depth asc")
}

// ReadDowntimedInstances returns all instances currently downtimed, potentially filtered by cluster
func ReadDowntimedInstances(clusterName string) ([](*Instance), error) {
	condition := `
		ifnull(
			database_instance_downtime.downtime_active = 1
			and database_instance_downtime.end_timestamp > now()
			, 0)
		and ? IN ('', cluster_name)
	`
	return readInstancesByCondition(condition, sqlutils.Args(clusterName), "cluster_name asc, replication_depth asc")
}

// ReadClusterCandidateInstances reads cluster instances which are also marked as candidates
func ReadClusterCandidateInstances(clusterName string) ([](*Instance), error) {
	condition := `
			cluster_name = ?
			and concat(hostname, ' ', port) in (
				select concat(hostname, ' ', port)
					from candidate_database_instance
					where promotion_rule in ('must', 'prefer')
			)
			`
	return readInstancesByCondition(condition, sqlutils.Args(clusterName), "")
}

// ReadClusterNeutralPromotionRuleInstances reads cluster instances whose promotion-rule is marked as 'neutral'
func ReadClusterNeutralPromotionRuleInstances(clusterName string) (neutralInstances [](*Instance), err error) {
	instances, err := ReadClusterInstances(clusterName)
	if err != nil {
		return neutralInstances, err
	}
	for _, instance := range instances {
		if instance.PromotionRule == NeutralPromoteRule {
			neutralInstances = append(neutralInstances, instance)
		}
	}
	return neutralInstances, nil
}

// filterOSCInstances will filter the given list such that only replicas fit for OSC control remain.
func filterOSCInstances(instances [](*Instance)) [](*Instance) {
	result := [](*Instance){}
	for _, instance := range instances {
		if RegexpMatchPatterns(instance.Key.StringCode(), config.Config.OSCIgnoreHostnameFilters) {
			continue
		}
		if instance.IsBinlogServer() {
			continue
		}
		if !instance.IsLastCheckValid {
			continue
		}
		result = append(result, instance)
	}
	return result
}

// GetClusterOSCReplicas returns a heuristic list of replicas which are fit as controll replicas for an OSC operation.
// These would be intermediate masters
func GetClusterOSCReplicas(clusterName string) ([](*Instance), error) {
	intermediateMasters := [](*Instance){}
	result := [](*Instance){}
	var err error
	if strings.Index(clusterName, "'") >= 0 {
		return [](*Instance){}, log.Errorf("Invalid cluster name: %s", clusterName)
	}
	{
		// Pick up to two busiest IMs
		condition := `
			replication_depth = 1
			and num_slave_hosts > 0
			and cluster_name = ?
		`
		intermediateMasters, err = readInstancesByCondition(condition, sqlutils.Args(clusterName), "")
		if err != nil {
			return result, err
		}
		sort.Sort(sort.Reverse(InstancesByCountSlaveHosts(intermediateMasters)))
		intermediateMasters = filterOSCInstances(intermediateMasters)
		intermediateMasters = intermediateMasters[0:math.MinInt(2, len(intermediateMasters))]
		result = append(result, intermediateMasters...)
	}
	{
		// Get 2 replicas of found IMs, if possible
		if len(intermediateMasters) == 1 {
			// Pick 2 replicas for this IM
			replicas, err := ReadReplicaInstances(&(intermediateMasters[0].Key))
			if err != nil {
				return result, err
			}
			sort.Sort(sort.Reverse(InstancesByCountSlaveHosts(replicas)))
			replicas = filterOSCInstances(replicas)
			replicas = replicas[0:math.MinInt(2, len(replicas))]
			result = append(result, replicas...)

		}
		if len(intermediateMasters) == 2 {
			// Pick one replica from each IM (should be possible)
			for _, im := range intermediateMasters {
				replicas, err := ReadReplicaInstances(&im.Key)
				if err != nil {
					return result, err
				}
				sort.Sort(sort.Reverse(InstancesByCountSlaveHosts(replicas)))
				replicas = filterOSCInstances(replicas)
				if len(replicas) > 0 {
					result = append(result, replicas[0])
				}
			}
		}
	}
	{
		// Get 2 3rd tier replicas, if possible
		condition := `
			replication_depth = 3
			and cluster_name = ?
		`
		replicas, err := readInstancesByCondition(condition, sqlutils.Args(clusterName), "")
		if err != nil {
			return result, err
		}
		sort.Sort(sort.Reverse(InstancesByCountSlaveHosts(replicas)))
		replicas = filterOSCInstances(replicas)
		replicas = replicas[0:math.MinInt(2, len(replicas))]
		result = append(result, replicas...)
	}
	{
		// Get 2 1st tier leaf replicas, if possible
		condition := `
			replication_depth = 1
			and num_slave_hosts = 0
			and cluster_name = ?
		`
		replicas, err := readInstancesByCondition(condition, sqlutils.Args(clusterName), "")
		if err != nil {
			return result, err
		}
		replicas = filterOSCInstances(replicas)
		replicas = replicas[0:math.MinInt(2, len(replicas))]
		result = append(result, replicas...)
	}

	return result, nil
}

// GetClusterGhostReplicas returns a list of replicas that can serve as the connected servers
// for a [gh-ost](https://github.com/github/gh-ost) operation. A gh-ost operation prefers to talk
// to a RBR replica that has no children.
func GetClusterGhostReplicas(clusterName string) (result [](*Instance), err error) {
	condition := `
			replication_depth > 0
			and binlog_format = 'ROW'
			and cluster_name = ?
		`
	instances, err := readInstancesByCondition(condition, sqlutils.Args(clusterName), "num_slave_hosts asc")
	if err != nil {
		return result, err
	}

	for _, instance := range instances {
		skipThisHost := false
		if instance.IsBinlogServer() {
			skipThisHost = true
		}
		if !instance.IsLastCheckValid {
			skipThisHost = true
		}
		if !instance.LogBinEnabled {
			skipThisHost = true
		}
		if !instance.LogSlaveUpdatesEnabled {
			skipThisHost = true
		}
		if !skipThisHost {
			result = append(result, instance)
		}
	}

	return result, err
}

// GetInstancesMaxLag returns the maximum lag in a set of instances
func GetInstancesMaxLag(instances [](*Instance)) (maxLag int64, err error) {
	if len(instances) == 0 {
		return 0, log.Errorf("No instances found in GetInstancesMaxLag")
	}
	for _, clusterInstance := range instances {
		if clusterInstance.SlaveLagSeconds.Valid && clusterInstance.SlaveLagSeconds.Int64 > maxLag {
			maxLag = clusterInstance.SlaveLagSeconds.Int64
		}
	}
	return maxLag, nil
}

// GetClusterHeuristicLag returns a heuristic lag for a cluster, based on its OSC replicas
func GetClusterHeuristicLag(clusterName string) (int64, error) {
	instances, err := GetClusterOSCReplicas(clusterName)
	if err != nil {
		return 0, err
	}
	return GetInstancesMaxLag(instances)
}

// GetHeuristicClusterPoolInstances returns instances of a cluster which are also pooled. If `pool` argument
// is empty, all pools are considered, otherwise, only instances of given pool are considered.
func GetHeuristicClusterPoolInstances(clusterName string, pool string) (result [](*Instance), err error) {
	result = [](*Instance){}
	instances, err := ReadClusterInstances(clusterName)
	if err != nil {
		return result, err
	}

	pooledInstanceKeys := NewInstanceKeyMap()
	clusterPoolInstances, err := ReadClusterPoolInstances(clusterName, pool)
	if err != nil {
		return result, err
	}
	for _, clusterPoolInstance := range clusterPoolInstances {
		pooledInstanceKeys.AddKey(InstanceKey{Hostname: clusterPoolInstance.Hostname, Port: clusterPoolInstance.Port})
	}

	for _, instance := range instances {
		skipThisHost := false
		if instance.IsBinlogServer() {
			skipThisHost = true
		}
		if !instance.IsLastCheckValid {
			skipThisHost = true
		}
		if !pooledInstanceKeys.HasKey(instance.Key) {
			skipThisHost = true
		}
		if !skipThisHost {
			result = append(result, instance)
		}
	}

	return result, err
}

// GetHeuristicClusterPoolInstancesLag returns a heuristic lag for the instances participating
// in a cluster pool (or all the cluster's pools)
func GetHeuristicClusterPoolInstancesLag(clusterName string, pool string) (int64, error) {
	instances, err := GetHeuristicClusterPoolInstances(clusterName, pool)
	if err != nil {
		return 0, err
	}
	return GetInstancesMaxLag(instances)
}

// updateInstanceClusterName
func updateInstanceClusterName(instance *Instance) error {
	writeFunc := func() error {
		_, err := db.ExecOrchestrator(`
			update
				database_instance
			set
				cluster_name=?
			where
				hostname=? and port=?
        	`, instance.ClusterName, instance.Key.Hostname, instance.Key.Port,
		)
		if err != nil {
			return log.Errore(err)
		}
		AuditOperation("update-cluster-name", &instance.Key, fmt.Sprintf("set to %s", instance.ClusterName))
		return nil
	}
	return ExecDBWriteFunc(writeFunc)
}

// ReplaceClusterName replaces all occurances of oldClusterName with newClusterName
// It is called after a master failover
func ReplaceClusterName(oldClusterName string, newClusterName string) error {
	if oldClusterName == "" {
		return log.Errorf("replaceClusterName: skipping empty oldClusterName")
	}
	if newClusterName == "" {
		return log.Errorf("replaceClusterName: skipping empty newClusterName")
	}
	writeFunc := func() error {
		_, err := db.ExecOrchestrator(`
			update
				database_instance
			set
				cluster_name=?
			where
				and cluster_name=?
				`, newClusterName, oldClusterName,
		)
		if err != nil {
			return log.Errore(err)
		}
		AuditOperation("replace-cluster-name", nil, fmt.Sprintf("replaxced %s with %s", oldClusterName, newClusterName))
		return nil
	}
	return ExecDBWriteFunc(writeFunc)
}

// ReviewUnseenInstances reviews instances that have not been seen (suposedly dead) and updates some of their data
func ReviewUnseenInstances() error {
	instances, err := ReadUnseenInstances()
	if err != nil {
		return log.Errore(err)
	}
	operations := 0
	for _, instance := range instances {
		instance := instance

		masterHostname, err := ResolveHostname(instance.MasterKey.Hostname)
		if err != nil {
			log.Errore(err)
			continue
		}
		instance.MasterKey.Hostname = masterHostname
		savedClusterName := instance.ClusterName

		if err := ReadInstanceClusterAttributes(instance); err != nil {
			log.Errore(err)
		} else if instance.ClusterName != savedClusterName {
			updateInstanceClusterName(instance)
			operations++
		}
	}

	AuditOperation("review-unseen-instances", nil, fmt.Sprintf("Operations: %d", operations))
	return err
}

// readUnseenMasterKeys will read list of masters that have never been seen, and yet whose replicas
// seem to be replicating.
func readUnseenMasterKeys() ([]InstanceKey, error) {
	res := []InstanceKey{}

	err := db.QueryOrchestratorRowsMap(`
			SELECT DISTINCT
			    slave_instance.master_host, slave_instance.master_port
			FROM
			    database_instance slave_instance
			        LEFT JOIN
			    hostname_resolve ON (slave_instance.master_host = hostname_resolve.hostname)
			        LEFT JOIN
			    database_instance master_instance ON (
			    	COALESCE(hostname_resolve.resolved_hostname, slave_instance.master_host) = master_instance.hostname
			    	and slave_instance.master_port = master_instance.port)
			WHERE
			    master_instance.last_checked IS NULL
			    and slave_instance.master_host != ''
			    and slave_instance.master_host != '_'
			    and slave_instance.master_port > 0
			    and slave_instance.slave_io_running = 1
			`, func(m sqlutils.RowMap) error {
		instanceKey, _ := NewResolveInstanceKey(m.GetString("master_host"), m.GetInt("master_port"))
		// we ignore the error. It can be expected that we are unable to resolve the hostname.
		// Maybe that's how we got here in the first place!
		res = append(res, *instanceKey)

		return nil
	})
	if err != nil {
		return res, log.Errore(err)
	}

	return res, nil
}

// InjectUnseenMasters will review masters of instances that are known to be replicating, yet which are not listed
// in database_instance. Since their replicas are listed as replicating, we can assume that such masters actually do
// exist: we shall therefore inject them with minimal details into the database_instance table.
func InjectUnseenMasters() error {

	unseenMasterKeys, err := readUnseenMasterKeys()
	if err != nil {
		return err
	}

	operations := 0
	for _, masterKey := range unseenMasterKeys {
		masterKey := masterKey
		clusterName := masterKey.StringCode()
		// minimal details:
		instance := Instance{Key: masterKey, Version: "Unknown", ClusterName: clusterName}
		if err := WriteInstance(&instance, false, nil); err == nil {
			operations++
		}
	}

	AuditOperation("inject-unseen-masters", nil, fmt.Sprintf("Operations: %d", operations))
	return err
}

// ForgetUnseenInstancesDifferentlyResolved will purge instances which are invalid, and whose hostname
// appears on the hostname_resolved table; this means some time in the past their hostname was unresovled, and now
// resovled to a different value; the old hostname is never accessed anymore and the old entry should be removed.
func ForgetUnseenInstancesDifferentlyResolved() error {
	query := `
			select
				database_instance.hostname, database_instance.port
			from
					hostname_resolve
					JOIN database_instance ON (hostname_resolve.hostname = database_instance.hostname)
			where
					hostname_resolve.hostname != hostname_resolve.resolved_hostname
					AND ifnull(last_checked <= last_seen, 0) = 0
	`
	keys := NewInstanceKeyMap()
	err := db.QueryOrchestrator(query, nil, func(m sqlutils.RowMap) error {
		key := InstanceKey{
			Hostname: m.GetString("hostname"),
			Port:     m.GetInt("port"),
		}
		keys.AddKey(key)
		return nil
	})
	var rowsAffected int64 = 0
	for _, key := range keys.GetInstanceKeys() {
		sqlResult, err := db.ExecOrchestrator(`
			delete from
				database_instance
			where
		    hostname = ? and port = ?
			`, sqlutils.Args(key.Hostname, key.Port),
		)
		if err != nil {
			return log.Errore(err)
		}
		rows, err := sqlResult.RowsAffected()
		if err != nil {
			return log.Errore(err)
		}
		rowsAffected = rowsAffected + rows
	}
	AuditOperation("forget-unseen-differently-resolved", nil, fmt.Sprintf("Forgotten instances: %d", rowsAffected))
	return err
}

// readUnknownMasterHostnameResolves will figure out the resolved hostnames of master-hosts which cannot be found.
// It uses the hostname_resolve_history table to heuristically guess the correct hostname (based on "this was the
// last time we saw this hostname and it resolves into THAT")
func readUnknownMasterHostnameResolves() (map[string]string, error) {
	res := make(map[string]string)
	err := db.QueryOrchestratorRowsMap(`
			SELECT DISTINCT
			    slave_instance.master_host, hostname_resolve_history.resolved_hostname
			FROM
			    database_instance slave_instance
			LEFT JOIN hostname_resolve ON (slave_instance.master_host = hostname_resolve.hostname)
			LEFT JOIN database_instance master_instance ON (
			    COALESCE(hostname_resolve.resolved_hostname, slave_instance.master_host) = master_instance.hostname
			    and slave_instance.master_port = master_instance.port
			) LEFT JOIN hostname_resolve_history ON (slave_instance.master_host = hostname_resolve_history.hostname)
			WHERE
			    master_instance.last_checked IS NULL
			    and slave_instance.master_host != ''
			    and slave_instance.master_host != '_'
			    and slave_instance.master_port > 0
			`, func(m sqlutils.RowMap) error {
		res[m.GetString("master_host")] = m.GetString("resolved_hostname")
		return nil
	})
	if err != nil {
		return res, log.Errore(err)
	}

	return res, nil
}

// ResolveUnknownMasterHostnameResolves fixes missing hostname resolves based on hostname_resolve_history
// The use case is replicas replicating from some unknown-hostname which cannot be otherwise found. This could
// happen due to an expire unresolve together with clearing up of hostname cache.
func ResolveUnknownMasterHostnameResolves() error {

	hostnameResolves, err := readUnknownMasterHostnameResolves()
	if err != nil {
		return err
	}
	for hostname, resolvedHostname := range hostnameResolves {
		UpdateResolvedHostname(hostname, resolvedHostname)
	}

	AuditOperation("resolve-unknown-masters", nil, fmt.Sprintf("Num resolved hostnames: %d", len(hostnameResolves)))
	return err
}

// ReadCountMySQLSnapshots is a utility method to return registered number of snapshots for a given list of hosts
func ReadCountMySQLSnapshots(hostnames []string) (map[string]int, error) {
	res := make(map[string]int)
	if !config.Config.ServeAgentsHttp {
		return res, nil
	}
	query := fmt.Sprintf(`
		select
			hostname,
			count_mysql_snapshots
		from
			host_agent
		where
			hostname in (%s)
		order by
			hostname
		`, sqlutils.InClauseStringValues(hostnames))

	err := db.QueryOrchestratorRowsMap(query, func(m sqlutils.RowMap) error {
		res[m.GetString("hostname")] = m.GetInt("count_mysql_snapshots")
		return nil
	})

	if err != nil {
		log.Errore(err)
	}
	return res, err
}

// PopulateInstancesAgents will fill in extra data acquired from agents for given instances
// At current this is the number of snapshots.
// This isn't too pretty; it's a push-into-instance-data-that-belongs-to-agent thing.
// Originally the need was to visually present the number of snapshots per host on the web/cluster page, which
// indeed proves to be useful in our experience.
func PopulateInstancesAgents(instances [](*Instance)) error {
	if len(instances) == 0 {
		return nil
	}
	hostnames := []string{}
	for _, instance := range instances {
		hostnames = append(hostnames, instance.Key.Hostname)
	}
	agentsCountMySQLSnapshots, err := ReadCountMySQLSnapshots(hostnames)
	if err != nil {
		return err
	}
	for _, instance := range instances {
		if count, ok := agentsCountMySQLSnapshots[instance.Key.Hostname]; ok {
			instance.CountMySQLSnapshots = count
		}
	}

	return nil
}

func GetClusterName(instanceKey *InstanceKey) (clusterName string, err error) {
	if clusterName, found := instanceKeyInformativeClusterName.Get(instanceKey.StringCode()); found {
		return clusterName.(string), nil
	}
	query := `
		select
			ifnull(max(cluster_name), '') as cluster_name
		from
			database_instance
		where
			hostname = ?
			and port = ?
			`
	err = db.QueryOrchestrator(query, sqlutils.Args(instanceKey.Hostname, instanceKey.Port), func(m sqlutils.RowMap) error {
		clusterName = m.GetString("cluster_name")
		instanceKeyInformativeClusterName.Set(instanceKey.StringCode(), clusterName, cache.DefaultExpiration)
		return nil
	})

	return clusterName, log.Errore(err)
}

// ReadClusters reads names of all known clusters
func ReadClusters() (clusterNames []string, err error) {
	clusters, err := ReadClustersInfo("")
	if err != nil {
		return clusterNames, err
	}
	for _, clusterInfo := range clusters {
		clusterNames = append(clusterNames, clusterInfo.ClusterName)
	}
	return clusterNames, nil
}

// ReadClusterInfo reads some info about a given cluster
func ReadClusterInfo(clusterName string) (*ClusterInfo, error) {
	clusters, err := ReadClustersInfo(clusterName)
	if err != nil {
		return &ClusterInfo{}, err
	}
	if len(clusters) != 1 {
		return &ClusterInfo{}, fmt.Errorf("No cluster info found for %s", clusterName)
	}
	return &(clusters[0]), nil
}

// ReadClustersInfo reads names of all known clusters and some aggregated info
func ReadClustersInfo(clusterName string) ([]ClusterInfo, error) {
	clusters := []ClusterInfo{}

	whereClause := ""
	args := sqlutils.Args()
	if clusterName != "" {
		whereClause = `where cluster_name = ?`
		args = append(args, clusterName)
	}
	query := fmt.Sprintf(`
		select
			cluster_name,
			count(*) as count_instances,
			ifnull(min(alias), cluster_name) as alias,
			ifnull(min(domain_name), '') as domain_name
		from
			database_instance
			left join cluster_alias using (cluster_name)
			left join cluster_domain_name using (cluster_name)
		%s
		group by
			cluster_name`, whereClause)

	err := db.QueryOrchestrator(query, args, func(m sqlutils.RowMap) error {
		clusterInfo := ClusterInfo{
			ClusterName:    m.GetString("cluster_name"),
			CountInstances: m.GetUint("count_instances"),
			ClusterAlias:   m.GetString("alias"),
			ClusterDomain:  m.GetString("domain_name"),
		}
		clusterInfo.ApplyClusterAlias()
		clusterInfo.ReadRecoveryInfo()

		clusters = append(clusters, clusterInfo)
		return nil
	})

	return clusters, err
}

// Get a listing of KVPair for clusters masters, for all clusters or for a specific cluster.
func GetMastersKVPairs(clusterName string) (kvPairs [](*kv.KVPair), err error) {

	clusterAliasMap := make(map[string]string)
	if clustersInfo, err := ReadClustersInfo(clusterName); err != nil {
		return kvPairs, err
	} else {
		for _, clusterInfo := range clustersInfo {
			clusterAliasMap[clusterInfo.ClusterName] = clusterInfo.ClusterAlias
		}
	}

	masters, err := ReadWriteableClustersMasters()
	if err != nil {
		return kvPairs, err
	}
	for _, master := range masters {
		clusterPairs := GetClusterMasterKVPairs(clusterAliasMap[master.ClusterName], &master.Key)
		kvPairs = append(kvPairs, clusterPairs...)
	}

	return kvPairs, err
}

// HeuristicallyApplyClusterDomainInstanceAttribute writes down the cluster-domain
// to master-hostname as a general attribute, by reading current topology and **trusting** it to be correct
func HeuristicallyApplyClusterDomainInstanceAttribute(clusterName string) (instanceKey *InstanceKey, err error) {
	clusterInfo, err := ReadClusterInfo(clusterName)
	if err != nil {
		return nil, err
	}

	if clusterInfo.ClusterDomain == "" {
		return nil, fmt.Errorf("Cannot find domain name for cluster %+v", clusterName)
	}

	masters, err := ReadClusterWriteableMaster(clusterName)
	if err != nil {
		return nil, err
	}
	if len(masters) != 1 {
		return nil, fmt.Errorf("Found %+v potential master for cluster %+v", len(masters), clusterName)
	}
	instanceKey = &masters[0].Key
	return instanceKey, attributes.SetGeneralAttribute(clusterInfo.ClusterDomain, instanceKey.StringCode())
}

// GetHeuristicClusterDomainInstanceAttribute attempts detecting the cluster domain
// for the given cluster, and return the instance key associated as writer with that domain
func GetHeuristicClusterDomainInstanceAttribute(clusterName string) (instanceKey *InstanceKey, err error) {
	clusterInfo, err := ReadClusterInfo(clusterName)
	if err != nil {
		return nil, err
	}

	if clusterInfo.ClusterDomain == "" {
		return nil, fmt.Errorf("Cannot find domain name for cluster %+v", clusterName)
	}

	writerInstanceName, err := attributes.GetGeneralAttribute(clusterInfo.ClusterDomain)
	if err != nil {
		return nil, err
	}
	return ParseRawInstanceKey(writerInstanceName)
}

// ReadAllInstanceKeys
func ReadAllInstanceKeys() ([]InstanceKey, error) {
	res := []InstanceKey{}
	query := `
		select
			hostname, port
		from
			database_instance
			`
	err := db.QueryOrchestrator(query, sqlutils.Args(), func(m sqlutils.RowMap) error {
		instanceKey, merr := NewResolveInstanceKey(m.GetString("hostname"), m.GetInt("port"))
		if merr != nil {
			log.Errore(merr)
		} else if !InstanceIsForgotten(instanceKey) {
			// only if not in "forget" cache
			res = append(res, *instanceKey)
		}
		return nil
	})
	return res, log.Errore(err)
}

// ReadAllInstanceKeysMasterKeys
func ReadAllMinimalInstances() ([]MinimalInstance, error) {
	res := []MinimalInstance{}
	query := `
		select
			hostname, port, master_host, master_port, cluster_name
		from
			database_instance
			`
	err := db.QueryOrchestrator(query, sqlutils.Args(), func(m sqlutils.RowMap) error {
		minimalInstance := MinimalInstance{}
		minimalInstance.Key = InstanceKey{
			Hostname: m.GetString("hostname"),
			Port:     m.GetInt("port"),
		}
		minimalInstance.MasterKey = InstanceKey{
			Hostname: m.GetString("master_host"),
			Port:     m.GetInt("master_port"),
		}
		minimalInstance.ClusterName = m.GetString("cluster_name")

		if !InstanceIsForgotten(&minimalInstance.Key) {
			// only if not in "forget" cache
			res = append(res, minimalInstance)
		}
		return nil
	})
	return res, log.Errore(err)
}

// ReadOutdatedInstanceKeys reads and returns keys for all instances that are not up to date (i.e.
// pre-configured time has passed since they were last checked)
// But we also check for the case where an attempt at instance checking has been made, that hasn't
// resulted in an actual check! This can happen when TCP/IP connections are hung, in which case the "check"
// never returns. In such case we multiply interval by a factor, so as not to open too many connections on
// the instance.
func ReadOutdatedInstanceKeys() ([]InstanceKey, error) {
	res := []InstanceKey{}
	query := `
		select
			hostname, port
		from
			database_instance
		where
			case
				when last_attempted_check <= last_checked
				then last_checked < now() - interval ? second
				else last_checked < now() - interval ? second
			end
			`
	args := sqlutils.Args(config.Config.InstancePollSeconds, 2*config.Config.InstancePollSeconds)

	err := db.QueryOrchestrator(query, args, func(m sqlutils.RowMap) error {
		instanceKey, merr := NewResolveInstanceKey(m.GetString("hostname"), m.GetInt("port"))
		if merr != nil {
			log.Errore(merr)
		} else if !InstanceIsForgotten(instanceKey) {
			// only if not in "forget" cache
			res = append(res, *instanceKey)
		}
		// We don;t return an error because we want to keep filling the outdated instances list.
		return nil
	})

	if err != nil {
		log.Errore(err)
	}
	return res, err

}

func mkInsertOdku(table string, columns []string, values []string, nrRows int, insertIgnore bool) (string, error) {
	if len(columns) == 0 {
		return "", errors.New("Column list cannot be empty")
	}
	if nrRows < 1 {
		return "", errors.New("nrRows must be a positive number")
	}
	if len(columns) != len(values) {
		return "", errors.New("number of values must be equal to number of columns")
	}

	var q bytes.Buffer
	var ignore string = ""
	if insertIgnore {
		ignore = "ignore"
	}
	var valRow string = fmt.Sprintf("(%s)", strings.Join(values, ", "))
	var val bytes.Buffer
	val.WriteString(valRow)
	for i := 1; i < nrRows; i++ {
		val.WriteString(",\n                ") // indent VALUES, see below
		val.WriteString(valRow)
	}

	var col string = strings.Join(columns, ", ")
	var odku bytes.Buffer
	odku.WriteString(fmt.Sprintf("%s=VALUES(%s)", columns[0], columns[0]))
	for _, c := range columns[1:] {
		odku.WriteString(", ")
		odku.WriteString(fmt.Sprintf("%s=VALUES(%s)", c, c))
	}

	q.WriteString(fmt.Sprintf(`INSERT %s INTO %s
                (%s)
        VALUES
                %s
        ON DUPLICATE KEY UPDATE
                %s
        `,
		ignore, table, col, val.String(), odku.String()))

	return q.String(), nil
}

func mkInsertOdkuForInstances(instances []*Instance, instanceWasActuallyFound bool, updateLastSeen bool) (string, []interface{}, error) {
	if len(instances) == 0 {
		return "", nil, nil
	}

	insertIgnore := false
	if !instanceWasActuallyFound {
		insertIgnore = true
	}
	var columns = []string{
		"hostname",
		"port",
		"last_checked",
		"last_attempted_check",
		"last_check_partial_success",
		"uptime",
		"server_id",
		"server_uuid",
		"version",
		"major_version",
		"version_comment",
		"binlog_server",
		"read_only",
		"binlog_format",
		"binlog_row_image",
		"log_bin",
		"log_slave_updates",
		"binary_log_file",
		"binary_log_pos",
		"master_host",
		"master_port",
		"slave_sql_running",
		"slave_io_running",
		"replication_sql_thread_state",
		"replication_io_thread_state",
		"has_replication_filters",
		"supports_oracle_gtid",
		"oracle_gtid",
		"master_uuid",
		"ancestry_uuid",
		"executed_gtid_set",
		"gtid_mode",
		"gtid_purged",
		"gtid_errant",
		"mariadb_gtid",
		"pseudo_gtid",
		"master_log_file",
		"read_master_log_pos",
		"relay_master_log_file",
		"exec_master_log_pos",
		"relay_log_file",
		"relay_log_pos",
		"last_sql_error",
		"last_io_error",
		"seconds_behind_master",
		"slave_lag_seconds",
		"sql_delay",
		"num_slave_hosts",
		"slave_hosts",
		"cluster_name",
		"suggested_cluster_alias",
		"data_center",
		"region",
		"physical_environment",
		"replication_depth",
		"is_co_master",
		"replication_credentials_available",
		"has_replication_credentials",
		"allow_tls",
		"semi_sync_enforced",
		"semi_sync_master_enabled",
		"semi_sync_replica_enabled",
		"instance_alias",
		"last_discovery_latency",
	}

	var values []string = make([]string, len(columns), len(columns))
	for i := range columns {
		values[i] = "?"
	}
	values[2] = "NOW()" // last_checked
	values[3] = "NOW()" // last_attempted_check
	values[4] = "1"     // last_check_partial_success

	if updateLastSeen {
		columns = append(columns, "last_seen")
		values = append(values, "NOW()")
	}

	var args []interface{}
	for _, instance := range instances {
		// number of columns minus 2 as last_checked and last_attempted_check
		// updated with NOW()
		args = append(args, instance.Key.Hostname)
		args = append(args, instance.Key.Port)
		args = append(args, instance.Uptime)
		args = append(args, instance.ServerID)
		args = append(args, instance.ServerUUID)
		args = append(args, instance.Version)
		args = append(args, instance.MajorVersionString())
		args = append(args, instance.VersionComment)
		args = append(args, instance.IsBinlogServer())
		args = append(args, instance.ReadOnly)
		args = append(args, instance.Binlog_format)
		args = append(args, instance.BinlogRowImage)
		args = append(args, instance.LogBinEnabled)
		args = append(args, instance.LogSlaveUpdatesEnabled)
		args = append(args, instance.SelfBinlogCoordinates.LogFile)
		args = append(args, instance.SelfBinlogCoordinates.LogPos)
		args = append(args, instance.MasterKey.Hostname)
		args = append(args, instance.MasterKey.Port)
		args = append(args, instance.Slave_SQL_Running)
		args = append(args, instance.Slave_IO_Running)
		args = append(args, instance.ReplicationSQLThreadState)
		args = append(args, instance.ReplicationIOThreadState)
		args = append(args, instance.HasReplicationFilters)
		args = append(args, instance.SupportsOracleGTID)
		args = append(args, instance.UsingOracleGTID)
		args = append(args, instance.MasterUUID)
		args = append(args, instance.AncestryUUID)
		args = append(args, instance.ExecutedGtidSet)
		args = append(args, instance.GTIDMode)
		args = append(args, instance.GtidPurged)
		args = append(args, instance.GtidErrant)
		args = append(args, instance.UsingMariaDBGTID)
		args = append(args, instance.UsingPseudoGTID)
		args = append(args, instance.ReadBinlogCoordinates.LogFile)
		args = append(args, instance.ReadBinlogCoordinates.LogPos)
		args = append(args, instance.ExecBinlogCoordinates.LogFile)
		args = append(args, instance.ExecBinlogCoordinates.LogPos)
		args = append(args, instance.RelaylogCoordinates.LogFile)
		args = append(args, instance.RelaylogCoordinates.LogPos)
		args = append(args, instance.LastSQLError)
		args = append(args, instance.LastIOError)
		args = append(args, instance.SecondsBehindMaster)
		args = append(args, instance.SlaveLagSeconds)
		args = append(args, instance.SQLDelay)
		args = append(args, len(instance.SlaveHosts))
		args = append(args, instance.SlaveHosts.ToJSONString())
		args = append(args, instance.ClusterName)
		args = append(args, instance.SuggestedClusterAlias)
		args = append(args, instance.DataCenter)
		args = append(args, instance.Region)
		args = append(args, instance.PhysicalEnvironment)
		args = append(args, instance.ReplicationDepth)
		args = append(args, instance.IsCoMaster)
		args = append(args, instance.ReplicationCredentialsAvailable)
		args = append(args, instance.HasReplicationCredentials)
		args = append(args, instance.AllowTLS)
		args = append(args, instance.SemiSyncEnforced)
		args = append(args, instance.SemiSyncMasterEnabled)
		args = append(args, instance.SemiSyncReplicaEnabled)
		args = append(args, instance.InstanceAlias)
		args = append(args, instance.LastDiscoveryLatency.Nanoseconds())
	}

	sql, err := mkInsertOdku("database_instance", columns, values, len(instances), insertIgnore)
	if err != nil {
		return sql, args, log.Errorf("Failed to build query: %v", err)
	}

	return sql, args, nil
}

// writeManyInstances stores instances in the orchestrator backend
func writeManyInstances(instances []*Instance, instanceWasActuallyFound bool, updateLastSeen bool) error {
	if len(instances) == 0 {
		return nil // nothing to write
	}

	writeInstances := [](*Instance){}
	for _, instance := range instances {
		if !InstanceIsForgotten(&instance.Key) {
			writeInstances = append(writeInstances, instance)
		}
	}
	sql, args, err := mkInsertOdkuForInstances(writeInstances, instanceWasActuallyFound, updateLastSeen)
	if err != nil {
		return err
	}

	if _, err := db.ExecOrchestrator(sql, args...); err != nil {
		return err
	}
	return nil
}

type instanceUpdateObject struct {
	instance                 *Instance
	instanceWasActuallyFound bool
	lastError                error
}

// instances sorter by instanceKey
type byInstanceKey []*Instance

func (a byInstanceKey) Len() int           { return len(a) }
func (a byInstanceKey) Swap(i, j int)      { a[i], a[j] = a[j], a[i] }
func (a byInstanceKey) Less(i, j int) bool { return a[i].Key.SmallerThan(&a[j].Key) }

var instanceWriteBuffer chan instanceUpdateObject
var forceFlushInstanceWriteBuffer = make(chan bool)

func enqueueInstanceWrite(instance *Instance, instanceWasActuallyFound bool, lastError error) {
	if len(instanceWriteBuffer) == config.Config.InstanceWriteBufferSize {
		// Signal the "flushing" gorouting that there's work.
		// We prefer doing all bulk flushes from one goroutine.
		forceFlushInstanceWriteBuffer <- true
	}
	instanceWriteBuffer <- instanceUpdateObject{instance, instanceWasActuallyFound, lastError}
}

// flushInstanceWriteBuffer saves enqueued instances to Orchestrator Db
func flushInstanceWriteBuffer() {
	var instances []*Instance
	var lastseen []*Instance // instances to update with last_seen field

	if len(instanceWriteBuffer) == 0 {
		return
	}

	for i := 0; i < len(instanceWriteBuffer); i++ {
		upd := <-instanceWriteBuffer
		if upd.instanceWasActuallyFound && upd.lastError == nil {
			lastseen = append(lastseen, upd.instance)
		} else {
			instances = append(instances, upd.instance)
			log.Debugf("flushInstanceWriteBuffer: will not update database_instance.last_seen due to error: %+v", upd.lastError)
		}
	}
	// sort instances by instanceKey (table pk) to make locking predictable
	sort.Sort(byInstanceKey(instances))
	sort.Sort(byInstanceKey(lastseen))

	writeFunc := func() error {
		err := writeManyInstances(instances, true, false)
		if err != nil {
			return log.Errorf("flushInstanceWriteBuffer writemany: %v", err)
		}
		err = writeManyInstances(lastseen, true, true)
		if err != nil {
			return log.Errorf("flushInstanceWriteBuffer last_seen: %v", err)
		}

		writeInstanceCounter.Inc(int64(len(instances) + len(lastseen)))
		return nil
	}
	err := ExecDBWriteFunc(writeFunc)
	if err != nil {
		log.Errorf("flushInstanceWriteBuffer: %v", err)
	}
}

// WriteInstance stores an instance in the orchestrator backend
func WriteInstance(instance *Instance, instanceWasActuallyFound bool, lastError error) error {
	if lastError != nil {
		log.Debugf("writeInstance: will not update database_instance due to error: %+v", lastError)
		return nil
	}
	return writeManyInstances([]*Instance{instance}, instanceWasActuallyFound, true)
}

// UpdateInstanceLastChecked updates the last_check timestamp in the orchestrator backed database
// for a given instance
func UpdateInstanceLastChecked(instanceKey *InstanceKey, partialSuccess bool) error {
	writeFunc := func() error {
		_, err := db.ExecOrchestrator(`
        	update
        		database_instance
        	set
						last_checked = NOW(),
						last_check_partial_success = ?
			where
				hostname = ?
				and port = ?`,
			partialSuccess,
			instanceKey.Hostname,
			instanceKey.Port,
		)
		return log.Errore(err)
	}
	return ExecDBWriteFunc(writeFunc)
}

// UpdateInstanceLastAttemptedCheck updates the last_attempted_check timestamp in the orchestrator backed database
// for a given instance.
// This is used as a failsafe mechanism in case access to the instance gets hung (it happens), in which case
// the entire ReadTopology gets stuck (and no, connection timeout nor driver timeouts don't help. Don't look at me,
// the world is a harsh place to live in).
// And so we make sure to note down *before* we even attempt to access the instance; and this raises a red flag when we
// wish to access the instance again: if last_attempted_check is *newer* than last_checked, that's bad news and means
// we have a "hanging" issue.
func UpdateInstanceLastAttemptedCheck(instanceKey *InstanceKey) error {
	writeFunc := func() error {
		_, err := db.ExecOrchestrator(`
    	update
    		database_instance
    	set
    		last_attempted_check = NOW()
			where
				hostname = ?
				and port = ?`,
			instanceKey.Hostname,
			instanceKey.Port,
		)
		return log.Errore(err)
	}
	return ExecDBWriteFunc(writeFunc)
}

func InstanceIsForgotten(instanceKey *InstanceKey) bool {
	_, found := forgetInstanceKeys.Get(instanceKey.StringCode())
	return found
}

// ForgetInstance removes an instance entry from the orchestrator backed database.
// It may be auto-rediscovered through topology or requested for discovery by multiple means.
func ForgetInstance(instanceKey *InstanceKey) error {
	if instanceKey == nil {
		return log.Errorf("ForgetInstance(): nil instanceKey")
	}
	forgetInstanceKeys.Set(instanceKey.StringCode(), true, cache.DefaultExpiration)
	sqlResult, err := db.ExecOrchestrator(`
			delete
				from database_instance
			where
				hostname = ? and port = ?`,
		instanceKey.Hostname,
		instanceKey.Port,
	)
	if err != nil {
		return log.Errore(err)
	}
	rows, err := sqlResult.RowsAffected()
	if err != nil {
		return log.Errore(err)
	}
	if rows == 0 {
		return log.Errorf("ForgetInstance(): instance %+v not found", *instanceKey)
	}
	AuditOperation("forget", instanceKey, "")
	return nil
}

// ForgetInstance removes an instance entry from the orchestrator backed database.
// It may be auto-rediscovered through topology or requested for discovery by multiple means.
func ForgetCluster(clusterName string) error {
	clusterInstances, err := ReadClusterInstances(clusterName)
	if err != nil {
		return err
	}
	if len(clusterInstances) == 0 {
		return nil
	}
	for _, instance := range clusterInstances {
		forgetInstanceKeys.Set(instance.Key.StringCode(), true, cache.DefaultExpiration)
		AuditOperation("forget", &instance.Key, "")
	}
	_, err = db.ExecOrchestrator(`
			delete
				from database_instance
			where
				cluster_name = ?`,
		clusterName,
	)
	return err
}

// ForgetLongUnseenInstances will remove entries of all instacnes that have long since been last seen.
func ForgetLongUnseenInstances() error {
	sqlResult, err := db.ExecOrchestrator(`
			delete
				from database_instance
			where
				last_seen < NOW() - interval ? hour`,
		config.Config.UnseenInstanceForgetHours,
	)
	if err != nil {
		return log.Errore(err)
	}
	rows, err := sqlResult.RowsAffected()
	if err != nil {
		return log.Errore(err)
	}
	AuditOperation("forget-unseen", nil, fmt.Sprintf("Forgotten instances: %d", rows))
	return err
}

// SnapshotTopologies records topology graph for all existing topologies
func SnapshotTopologies() error {
	writeFunc := func() error {
		_, err := db.ExecOrchestrator(`
        	insert ignore into
        		database_instance_topology_history (snapshot_unix_timestamp,
        			hostname, port, master_host, master_port, cluster_name, version)
        	select
        		UNIX_TIMESTAMP(NOW()),
        		hostname, port, master_host, master_port, cluster_name, version
			from
				database_instance
				`,
		)
		if err != nil {
			return log.Errore(err)
		}

		return nil
	}
	return ExecDBWriteFunc(writeFunc)
}

// ReadHistoryClusterInstances reads (thin) instances from history
func ReadHistoryClusterInstances(clusterName string, historyTimestampPattern string) ([](*Instance), error) {
	instances := [](*Instance){}

	query := `
		select
			*
		from
			database_instance_topology_history
		where
			snapshot_unix_timestamp rlike ?
			and cluster_name = ?
		order by
			hostname, port`

	err := db.QueryOrchestrator(query, sqlutils.Args(historyTimestampPattern, clusterName), func(m sqlutils.RowMap) error {
		instance := NewInstance()

		instance.Key.Hostname = m.GetString("hostname")
		instance.Key.Port = m.GetInt("port")
		instance.MasterKey.Hostname = m.GetString("master_host")
		instance.MasterKey.Port = m.GetInt("master_port")
		instance.ClusterName = m.GetString("cluster_name")

		instances = append(instances, instance)
		return nil
	})
	if err != nil {
		return instances, log.Errore(err)
	}
	return instances, err
}

// RecordInstanceCoordinatesHistory snapshots the binlog coordinates of instances
func RecordInstanceCoordinatesHistory() error {
	{
		writeFunc := func() error {
			_, err := db.ExecOrchestrator(`
        	delete from database_instance_coordinates_history
			where
				recorded_timestamp < NOW() - INTERVAL ? MINUTE
				`, (config.PseudoGTIDCoordinatesHistoryHeuristicMinutes + 2),
			)
			return log.Errore(err)
		}
		ExecDBWriteFunc(writeFunc)
	}
	writeFunc := func() error {
		_, err := db.ExecOrchestrator(`
    	insert into
    		database_instance_coordinates_history (
					hostname, port,	last_seen, recorded_timestamp,
					binary_log_file, binary_log_pos, relay_log_file, relay_log_pos
				)
    	select
    		hostname, port, last_seen, NOW(),
				binary_log_file, binary_log_pos, relay_log_file, relay_log_pos
			from
				database_instance
			where
				binary_log_file != ''
				OR relay_log_file != ''
				`,
		)
		return log.Errore(err)
	}
	return ExecDBWriteFunc(writeFunc)
}

// GetHeuristiclyRecentCoordinatesForInstance returns valid and reasonably recent coordinates for given instance.
func GetHeuristiclyRecentCoordinatesForInstance(instanceKey *InstanceKey) (selfCoordinates *BinlogCoordinates, relayLogCoordinates *BinlogCoordinates, err error) {
	query := `
		select
			binary_log_file, binary_log_pos, relay_log_file, relay_log_pos
		from
			database_instance_coordinates_history
		where
			hostname = ?
			and port = ?
			and recorded_timestamp <= NOW() - INTERVAL ? MINUTE
		order by
			recorded_timestamp desc
			limit 1
			`
	err = db.QueryOrchestrator(query, sqlutils.Args(instanceKey.Hostname, instanceKey.Port, config.PseudoGTIDCoordinatesHistoryHeuristicMinutes), func(m sqlutils.RowMap) error {
		selfCoordinates = &BinlogCoordinates{LogFile: m.GetString("binary_log_file"), LogPos: m.GetInt64("binary_log_pos")}
		relayLogCoordinates = &BinlogCoordinates{LogFile: m.GetString("relay_log_file"), LogPos: m.GetInt64("relay_log_pos")}

		return nil
	})
	return selfCoordinates, relayLogCoordinates, err
}

// GetPreviousKnownRelayLogCoordinatesForInstance returns known relay log coordinates, that are not the
// exact current coordinates
func GetPreviousKnownRelayLogCoordinatesForInstance(instance *Instance) (relayLogCoordinates *BinlogCoordinates, err error) {
	query := `
		select
			relay_log_file, relay_log_pos
		from
			database_instance_coordinates_history
		where
			hostname = ?
			and port = ?
			and (relay_log_file, relay_log_pos) < (?, ?)
			and relay_log_file != ''
			and relay_log_pos != 0
		order by
			recorded_timestamp desc
			limit 1
			`
	err = db.QueryOrchestrator(query, sqlutils.Args(
		instance.Key.Hostname,
		instance.Key.Port,
		instance.RelaylogCoordinates.LogFile,
		instance.RelaylogCoordinates.LogPos,
	), func(m sqlutils.RowMap) error {
		relayLogCoordinates = &BinlogCoordinates{LogFile: m.GetString("relay_log_file"), LogPos: m.GetInt64("relay_log_pos")}

		return nil
	})
	return relayLogCoordinates, err
}

// ResetInstanceRelaylogCoordinatesHistory forgets about the history of an instance. This action is desirable
// when relay logs become obsolete or irrelevant. Such is the case on `CHANGE MASTER TO`: servers gets compeltely
// new relay logs.
func ResetInstanceRelaylogCoordinatesHistory(instanceKey *InstanceKey) error {
	writeFunc := func() error {
		_, err := db.ExecOrchestrator(`
			update database_instance_coordinates_history
				set relay_log_file='', relay_log_pos=0
			where
				hostname=? and port=?
				`, instanceKey.Hostname, instanceKey.Port,
		)
		return log.Errore(err)
	}
	return ExecDBWriteFunc(writeFunc)
}

// FigureClusterName will make a best effort to deduce a cluster name using either a given alias
// or an instanceKey. First attempt is at alias, and if that doesn't work, we try instanceKey.
// - clusterHint may be an empty string
func FigureClusterName(clusterHint string, instanceKey *InstanceKey, thisInstanceKey *InstanceKey) (clusterName string, err error) {
	// Look for exact matches, first.

	if clusterHint != "" {
		// Exact cluster name match:
		if clusterInfo, err := ReadClusterInfo(clusterHint); err == nil && clusterInfo != nil {
			return clusterInfo.ClusterName, nil
		}
		// Exact cluster alias match:
		if clustersInfo, err := ReadClustersInfo(""); err == nil {
			for _, clusterInfo := range clustersInfo {
				if clusterInfo.ClusterAlias == clusterHint {
					return clusterInfo.ClusterName, nil
				}
			}
		}
	}

	clusterByInstanceKey := func(instanceKey *InstanceKey) (hasResult bool, clusterName string, err error) {
		if instanceKey == nil {
			return false, "", nil
		}
		instance, _, err := ReadInstance(instanceKey)
		if err != nil {
			return true, clusterName, log.Errore(err)
		}
		if instance != nil {
			if instance.ClusterName == "" {
				return true, clusterName, log.Errorf("Unable to determine cluster name for %+v, empty cluster name. clusterHint=%+v", instance.Key, clusterHint)
			}
			return true, instance.ClusterName, nil
		}
		return false, "", nil
	}
	// exact instance key:
	if hasResult, clusterName, err := clusterByInstanceKey(instanceKey); hasResult {
		return clusterName, err
	}
	// fuzzy instance key:
	if hasResult, clusterName, err := clusterByInstanceKey(ReadFuzzyInstanceKeyIfPossible(instanceKey)); hasResult {
		return clusterName, err
	}
	//  Let's see about _this_ instance
	if hasResult, clusterName, err := clusterByInstanceKey(thisInstanceKey); hasResult {
		return clusterName, err
	}
	return clusterName, log.Errorf("Unable to determine cluster name. clusterHint=%+v", clusterHint)
}

// FigureInstanceKey tries to figure out a key
func FigureInstanceKey(instanceKey *InstanceKey, thisInstanceKey *InstanceKey) (*InstanceKey, error) {
	if figuredKey := ReadFuzzyInstanceKeyIfPossible(instanceKey); figuredKey != nil {
		return figuredKey, nil
	}
	figuredKey := thisInstanceKey
	if figuredKey == nil {
		return nil, log.Errorf("Cannot deduce instance %+v", instanceKey)
	}
	return figuredKey, nil
}

// RegisterInjectedPseudoGTID
func RegisterInjectedPseudoGTID(clusterName string) error {
	query := `
			insert into cluster_injected_pseudo_gtid (
					cluster_name,
					time_injected
				) values (?, now())
				on duplicate key update
					cluster_name=values(cluster_name),
					time_injected=now()
				`
	args := sqlutils.Args(clusterName)
	writeFunc := func() error {
		_, err := db.ExecOrchestrator(query, args...)
		if err == nil {
			clusterInjectedPseudoGTIDCache.Set(clusterName, true, cache.DefaultExpiration)
		}
		return log.Errore(err)
	}
	return ExecDBWriteFunc(writeFunc)
}

// ExpireInjectedPseudoGTID
func ExpireInjectedPseudoGTID() error {
	writeFunc := func() error {
		_, err := db.ExecOrchestrator(`
				delete from cluster_injected_pseudo_gtid
				where time_injected < NOW() - INTERVAL ? MINUTE
				`, config.PseudoGTIDExpireMinutes,
		)
		return log.Errore(err)
	}
	return ExecDBWriteFunc(writeFunc)
}

// isInjectedPseudoGTID reads from backend DB / cache
func isInjectedPseudoGTID(clusterName string) (injected bool, err error) {
	if injectedValue, found := clusterInjectedPseudoGTIDCache.Get(clusterName); found {
		return injectedValue.(bool), err
	}
	query := `
			select
					count(*) as is_injected
				from
					cluster_injected_pseudo_gtid
				where
					cluster_name = ?
			`
	err = db.QueryOrchestrator(query, sqlutils.Args(clusterName), func(m sqlutils.RowMap) error {
		injected = m.GetBool("is_injected")
		return nil
	})
	clusterInjectedPseudoGTIDCache.Set(clusterName, injected, cache.DefaultExpiration)
	return injected, log.Errore(err)
}<|MERGE_RESOLUTION|>--- conflicted
+++ resolved
@@ -1350,16 +1350,12 @@
 			or instr(cluster_name, ?) > 0
 			or instr(version, ?) > 0
 			or instr(version_comment, ?) > 0
-<<<<<<< HEAD
 			or instr(
 				CASE WHEN INSTR(hostname, ':') THEN concat('[', hostname, ']:', port)
 				 	 ELSE concat(hostname, ':', port)
 				END,
 				?) > 0
-=======
-			or instr(concat(hostname, ':', port), ?) > 0
 			or instr(suggested_cluster_alias, ?) > 0
->>>>>>> 420dad33
 			or concat(server_id, '') = ?
 			or concat(port, '') = ?
 		`
